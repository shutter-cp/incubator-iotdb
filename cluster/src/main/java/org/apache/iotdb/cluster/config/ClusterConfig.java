--- conflicted
+++ resolved
@@ -18,10 +18,13 @@
  */
 package org.apache.iotdb.cluster.config;
 
+import org.slf4j.Logger;
+import org.slf4j.LoggerFactory;
+
 public class ClusterConfig {
 
   public static final String CONFIG_NAME = "iotdb-cluster.properties";
-  public static final String DEFAULT_NODE_IP = "127.0.0.1";
+  public static final String DEFAULT_NODE_IP = "127.0.0.1:8888";
 
   // Cluster node: {ip1,ip2,...,ipn}
   private String[] nodes = {DEFAULT_NODE_IP};
@@ -53,14 +56,12 @@
   // Maximum allowed delay hours
   private int delayHours = 24;
 
-<<<<<<< HEAD
   /** time limit to redo a single task **/
   private int taskRedoTimeLimit = 3;
   /** timeout limit for a single task **/
   private int taskTimeout = 0;
-=======
+
   private int numOfVirtulaNodes = 2;
->>>>>>> c3bb0b67
 
   public ClusterConfig() {
     // empty constructor
@@ -154,7 +155,6 @@
     this.delayHours = delayHours;
   }
 
-<<<<<<< HEAD
   public int getTaskRedoTimeLimit() {
     return taskRedoTimeLimit;
   }
@@ -169,13 +169,13 @@
 
   public void setTaskTimeout(int taskTimeout) {
     this.taskTimeout = taskTimeout;
-=======
+  }
+
   public int getNumOfVirtulaNodes(){
     return numOfVirtulaNodes;
   }
 
   public void setNumOfVirtulaNodes(int numOfVirtulaNodes){
     this.numOfVirtulaNodes = numOfVirtulaNodes;
->>>>>>> c3bb0b67
   }
 }