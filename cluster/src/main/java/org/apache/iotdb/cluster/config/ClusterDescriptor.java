/**
 * Licensed to the Apache Software Foundation (ASF) under one
 * or more contributor license agreements.  See the NOTICE file
 * distributed with this work for additional information
 * regarding copyright ownership.  The ASF licenses this file
 * to you under the Apache License, Version 2.0 (the
 * "License"); you may not use this file except in compliance
 * with the License.  You may obtain a copy of the License at
 *
 *     http://www.apache.org/licenses/LICENSE-2.0
 *
 * Unless required by applicable law or agreed to in writing,
 * software distributed under the License is distributed on an
 * "AS IS" BASIS, WITHOUT WARRANTIES OR CONDITIONS OF ANY
 * KIND, either express or implied.  See the License for the
 * specific language governing permissions and limitations
 * under the License.
 */
package org.apache.iotdb.cluster.config;

import java.io.File;
import java.io.FileInputStream;
import java.io.FileNotFoundException;
import java.io.IOException;
import java.io.InputStream;
import java.util.Properties;
import org.apache.iotdb.db.conf.IoTDBConstant;
import org.slf4j.Logger;
import org.slf4j.LoggerFactory;

public class ClusterDescriptor {

  private static final Logger LOGGER = LoggerFactory.getLogger(ClusterDescriptor.class);
  private ClusterConfig conf = new ClusterConfig();

  private ClusterDescriptor() {
    loadProps();
  }

  public static ClusterDescriptor getInstance() {
    return ClusterDescriptorHolder.INSTANCE;
  }

  public ClusterConfig getConfig() {
    return conf;
  }

  /**
   * load an property file and set ClusterConfig variables.
   */
  private void loadProps() {
    InputStream inputStream;
    String url = System.getProperty(ClusterConstant.CLUSTER_CONF, null);
    if (url == null) {
      url = System.getProperty(IoTDBConstant.IOTDB_HOME, null);
      if (url != null) {
        url = url + File.separatorChar + "conf" + File.separatorChar + ClusterConfig.CONFIG_NAME;
      } else {
        LOGGER.warn(
            "Cannot find IOTDB_HOME or CLUSTER_CONF environment variable when loading "
                + "config file {}, use default configuration",
            ClusterConfig.CONFIG_NAME);
        return;
      }
    } else {
      url += (File.separatorChar + ClusterConfig.CONFIG_NAME);
    }

    try {
      inputStream = new FileInputStream(new File(url));
    } catch (FileNotFoundException e) {
      LOGGER.warn("Fail to find config file {}", url, e);
      return;
    }

    LOGGER.info("Start to read config file {}", url);
    Properties properties = new Properties();
    try {
      properties.load(inputStream);
      conf.setNodes(properties.getProperty("nodes", ClusterConfig.DEFAULT_NODE)
          .split(","));

      conf.setReplication(Integer
          .parseInt(properties.getProperty("replication",
              Integer.toString(conf.getReplication()))));

      conf.setIp(properties.getProperty("ip", conf.getIp()));

      conf.setPort(Integer.parseInt(properties.getProperty("port",
          Integer.toString(conf.getPort()))));

      conf.setIp(properties.getProperty("metadata_group_log_path", conf.getMetadataGroupLogPath()));

      conf.setIp(properties.getProperty("metadata_group_snapshot_path", conf.getMetadataGroupSnapshotPath()));

      conf.setIp(properties.getProperty("data_group_log_path", conf.getDataGroupLogPath()));

      conf.setIp(properties.getProperty("data_group_snapshot_path", conf.getDataGroupSnapshotPath()));

      conf.setMaxCatchUpLogNum(Integer
          .parseInt(properties.getProperty("max_catch_up_log_num",
              Integer.toString(conf.getMaxCatchUpLogNum()))));

      conf.setDelaySnapshot(Boolean
          .parseBoolean(properties.getProperty("delay_snapshot",
              Boolean.toString(conf.isDelaySnapshot()))));

      conf.setDelayHours(Integer
          .parseInt(properties.getProperty("delay_hours",
              Integer.toString(conf.getDelayHours()))));

<<<<<<< HEAD
=======
      conf.setTaskRedoCount(Integer
          .parseInt(properties.getProperty("task_redo_count",
              Integer.toString(conf.getTaskRedoCount()))));

      conf.setTaskTimeout(Integer
          .parseInt(properties.getProperty("task_timeout",
              Integer.toString(conf.getTaskTimeout()))));

      conf.setNumOfVirtulaNodes(Integer
          .parseInt(properties.getProperty("num_of_virtula_nodes",
              Integer.toString(conf.getNumOfVirtulaNodes()))));

>>>>>>> 5173d5f9
    } catch (IOException e) {
      LOGGER.warn("Cannot load config file because, use default configuration", e);
    } catch (Exception e) {
      LOGGER.warn("Incorrect format in config file, use default configuration", e);
    } finally {
      try {
        inputStream.close();
      } catch (IOException e) {
        LOGGER.error("Fail to close config file input stream because ", e);
      }
    }
  }

  private static class ClusterDescriptorHolder {
    private static final ClusterDescriptor INSTANCE = new ClusterDescriptor();
  }
}<|MERGE_RESOLUTION|>--- conflicted
+++ resolved
@@ -109,21 +109,18 @@
           .parseInt(properties.getProperty("delay_hours",
               Integer.toString(conf.getDelayHours()))));
 
-<<<<<<< HEAD
-=======
       conf.setTaskRedoCount(Integer
           .parseInt(properties.getProperty("task_redo_count",
               Integer.toString(conf.getTaskRedoCount()))));
 
-      conf.setTaskTimeout(Integer
-          .parseInt(properties.getProperty("task_timeout",
-              Integer.toString(conf.getTaskTimeout()))));
+      conf.setTaskTimeoutMs(Integer
+          .parseInt(properties.getProperty("task_timeout_ms",
+              Integer.toString(conf.getTaskTimeoutMs()))));
 
       conf.setNumOfVirtulaNodes(Integer
           .parseInt(properties.getProperty("num_of_virtula_nodes",
               Integer.toString(conf.getNumOfVirtulaNodes()))));
 
->>>>>>> 5173d5f9
     } catch (IOException e) {
       LOGGER.warn("Cannot load config file because, use default configuration", e);
     } catch (Exception e) {
