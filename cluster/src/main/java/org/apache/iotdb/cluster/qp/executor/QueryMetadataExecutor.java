/**
 * Licensed to the Apache Software Foundation (ASF) under one
 * or more contributor license agreements.  See the NOTICE file
 * distributed with this work for additional information
 * regarding copyright ownership.  The ASF licenses this file
 * to you under the Apache License, Version 2.0 (the
 * "License"); you may not use this file except in compliance
 * with the License.  You may obtain a copy of the License at
 *
 *     http://www.apache.org/licenses/LICENSE-2.0
 *
 * Unless required by applicable law or agreed to in writing,
 * software distributed under the License is distributed on an
 * "AS IS" BASIS, WITHOUT WARRANTIES OR CONDITIONS OF ANY
 * KIND, either express or implied.  See the License for the
 * specific language governing permissions and limitations
 * under the License.
 */
package org.apache.iotdb.cluster.qp.executor;

import com.alipay.remoting.InvokeCallback;
import com.alipay.remoting.exception.RemotingException;
import com.alipay.sofa.jraft.entity.PeerId;
import com.alipay.sofa.jraft.option.CliOptions;
import com.alipay.sofa.jraft.rpc.impl.cli.BoltCliClientService;
import java.util.Set;
import java.util.concurrent.Executor;
import org.apache.iotdb.cluster.callback.SingleTask;
import org.apache.iotdb.cluster.callback.Task;
import org.apache.iotdb.cluster.config.ClusterConfig;
import org.apache.iotdb.cluster.exception.RaftConnectionException;
import org.apache.iotdb.cluster.qp.ClusterQPExecutor;
import org.apache.iotdb.cluster.rpc.MetadataType;
import org.apache.iotdb.cluster.rpc.request.QueryMetadataRequest;
import org.apache.iotdb.cluster.rpc.response.BasicResponse;
import org.apache.iotdb.cluster.rpc.response.QueryMetadataResponse;
import org.slf4j.Logger;
import org.slf4j.LoggerFactory;

/**
 * Handle show all storage group logic
 */
public class QueryMetadataExecutor extends ClusterQPExecutor {

  private static final Logger LOGGER = LoggerFactory.getLogger(QueryMetadataExecutor.class);

  public QueryMetadataExecutor() {

  }

  public void init(){
    this.cliClientService = new BoltCliClientService();
    this.cliClientService.init(new CliOptions());
    SUB_TASK_NUM = 1;
  }

  public Set<String> processMetadataQuery(MetadataType type)
      throws RaftConnectionException, InterruptedException {
    QueryMetadataRequest request = new QueryMetadataRequest(
        ClusterConfig.METADATA_GROUP_ID, type);
<<<<<<< HEAD
    PeerId leader = RaftUtils.getTargetPeerID(ClusterConfig.METADATA_GROUP_ID);
=======
>>>>>>> 4d1423dc

    SingleTask task = new SingleTask(false, request);
    return asyncHandleTaskLocally(task);
  }

  private Set<String> asyncHandleTaskLocally(SingleTask task)
      throws RaftConnectionException, InterruptedException {
    try {
      cliClientService.getRpcClient()
          .invokeWithCallback(localNode.toString(), task.getRequest(),
              new InvokeCallback() {

                @Override
                public void onResponse(Object result) {
                  BasicResponse response = (BasicResponse) result;
                  task.run(response);
                }

                @Override
                public void onException(Throwable e) {
                  LOGGER.error("Bolt rpc client occurs errors when handling Request", e);
                  task.setTaskState(TaskState.EXCEPTION);
                  task.run(null);

                }

                @Override
                public Executor getExecutor() {
                  return null;
                }
              }, CLUSTER_CONFIG.getTaskTimeoutMs());
    } catch (RemotingException | InterruptedException e) {
      throw new RaftConnectionException(e);
    }

    task.await();
    return ((QueryMetadataResponse) task.getResponse()).getMetadataSet();
  }
}<|MERGE_RESOLUTION|>--- conflicted
+++ resolved
@@ -58,11 +58,6 @@
       throws RaftConnectionException, InterruptedException {
     QueryMetadataRequest request = new QueryMetadataRequest(
         ClusterConfig.METADATA_GROUP_ID, type);
-<<<<<<< HEAD
-    PeerId leader = RaftUtils.getTargetPeerID(ClusterConfig.METADATA_GROUP_ID);
-=======
->>>>>>> 4d1423dc
-
     SingleTask task = new SingleTask(false, request);
     return asyncHandleTaskLocally(task);
   }
