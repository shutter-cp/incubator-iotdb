/*
 * Licensed to the Apache Software Foundation (ASF) under one
 * or more contributor license agreements.  See the NOTICE file
 * distributed with this work for additional information
 * regarding copyright ownership.  The ASF licenses this file
 * to you under the Apache License, Version 2.0 (the
 * "License"); you may not use this file except in compliance
 * with the License.  You may obtain a copy of the License at
 *
 *     http://www.apache.org/licenses/LICENSE-2.0
 *
 * Unless required by applicable law or agreed to in writing,
 * software distributed under the License is distributed on an
 * "AS IS" BASIS, WITHOUT WARRANTIES OR CONDITIONS OF ANY
 * KIND, either express or implied.  See the License for the
 * specific language governing permissions and limitations
 * under the License.
 */
package org.apache.iotdb.db.engine;

import java.io.File;
import java.io.IOException;
import java.util.ArrayList;
import java.util.ConcurrentModificationException;
import java.util.HashMap;
import java.util.List;
import java.util.Map;
import java.util.Map.Entry;
import java.util.concurrent.Callable;
import java.util.concurrent.ConcurrentHashMap;
import java.util.concurrent.ExecutionException;
import java.util.concurrent.ExecutorService;
import java.util.concurrent.Executors;
import java.util.concurrent.Future;
import java.util.concurrent.ScheduledExecutorService;
import java.util.concurrent.TimeUnit;
import java.util.concurrent.atomic.AtomicBoolean;
import org.apache.commons.io.FileUtils;
import org.apache.iotdb.db.concurrent.IoTDBThreadPoolFactory;
import org.apache.iotdb.db.conf.IoTDBConfig;
import org.apache.iotdb.db.conf.IoTDBDescriptor;
import org.apache.iotdb.db.conf.ServerConfigConsistent;
import org.apache.iotdb.db.engine.fileSystem.SystemFileFactory;
import org.apache.iotdb.db.engine.flush.TsFileFlushPolicy;
import org.apache.iotdb.db.engine.flush.TsFileFlushPolicy.DirectFlushPolicy;
import org.apache.iotdb.db.engine.querycontext.QueryDataSource;
import org.apache.iotdb.db.engine.storagegroup.StorageGroupProcessor;
import org.apache.iotdb.db.engine.storagegroup.StorageGroupProcessor.TimePartitionFilter;
import org.apache.iotdb.db.engine.storagegroup.TsFileProcessor;
import org.apache.iotdb.db.engine.storagegroup.TsFileResource;
import org.apache.iotdb.db.exception.*;
import org.apache.iotdb.db.exception.metadata.IllegalPathException;
import org.apache.iotdb.db.exception.metadata.MetadataException;
import org.apache.iotdb.db.exception.metadata.StorageGroupNotSetException;
import org.apache.iotdb.db.exception.query.QueryProcessException;
import org.apache.iotdb.db.exception.runtime.StorageEngineFailureException;
import org.apache.iotdb.db.metadata.MetaUtils;
import org.apache.iotdb.db.metadata.mnode.MNode;
import org.apache.iotdb.db.metadata.mnode.StorageGroupMNode;
import org.apache.iotdb.db.qp.physical.crud.InsertRowPlan;
import org.apache.iotdb.db.qp.physical.crud.InsertTabletPlan;
import org.apache.iotdb.db.query.context.QueryContext;
import org.apache.iotdb.db.query.control.QueryFileManager;
import org.apache.iotdb.db.service.IService;
import org.apache.iotdb.db.service.IoTDB;
import org.apache.iotdb.db.service.ServiceType;
import org.apache.iotdb.db.utils.FilePathUtils;
import org.apache.iotdb.db.utils.TestOnly;
import org.apache.iotdb.db.utils.UpgradeUtils;
import org.apache.iotdb.rpc.TSStatusCode;
import org.apache.iotdb.tsfile.file.metadata.enums.TSDataType;
import org.apache.iotdb.tsfile.read.expression.impl.SingleSeriesExpression;
import org.slf4j.Logger;
import org.slf4j.LoggerFactory;

public class StorageEngine implements IService {

  private final Logger logger;
  private static final IoTDBConfig config = IoTDBDescriptor.getInstance().getConfig();
  private static final long TTL_CHECK_INTERVAL = 60 * 1000L;

  /**
   * a folder (system/storage_groups/ by default) that persist system info. Each Storage Processor
   * will have a subfolder under the systemDir.
   */
  private final String systemDir;

  /**
   * storage group name -> storage group processor
   */
  private final ConcurrentHashMap<MNode, StorageGroupProcessor> processorMap = new ConcurrentHashMap<>();

  private static final ExecutorService recoveryThreadPool = IoTDBThreadPoolFactory
      .newFixedThreadPool(Runtime.getRuntime().availableProcessors(), "Recovery-Thread-Pool");

  public boolean isAllSgReady() {
    return isAllSgReady.get();
  }

  public void setAllSgReady(boolean allSgReady) {
    isAllSgReady.set(allSgReady);
  }

  private AtomicBoolean isAllSgReady = new AtomicBoolean(false);
  private ExecutorService recoverAllSgThreadPool;

  static class InstanceHolder {

    private InstanceHolder() {
      // forbidding instantiation
    }

    private static final StorageEngine INSTANCE = new StorageEngine();
  }

  public static StorageEngine getInstance() {
    return InstanceHolder.INSTANCE;
  }

  private ScheduledExecutorService ttlCheckThread;
  private TsFileFlushPolicy fileFlushPolicy = new DirectFlushPolicy();

  /**
   * Time range for dividing storage group, the time unit is the same with IoTDB's
   * TimestampPrecision
   */
  @ServerConfigConsistent
  private static long timePartitionInterval = -1;

  /**
   * whether enable data partition if disabled, all data belongs to partition 0
   */
  @ServerConfigConsistent
  private static boolean enablePartition =
      IoTDBDescriptor.getInstance().getConfig().isEnablePartition();

  private StorageEngine() {
    logger = LoggerFactory.getLogger(StorageEngine.class);
    systemDir = FilePathUtils.regularizePath(config.getSystemDir()) + "storage_groups";

    // build time Interval to divide time partition
    if (!enablePartition) {
      timePartitionInterval = Long.MAX_VALUE;
    } else {
      initTimePartition();
    }

    // create systemDir
    try {
      FileUtils.forceMkdir(SystemFileFactory.INSTANCE.getFile(systemDir));
    } catch (IOException e) {
      throw new StorageEngineFailureException(e);
    }
    // recover upgrade process
    UpgradeUtils.recoverUpgrade();

    recover();
  }

  public void recover() {
    recoverAllSgThreadPool = IoTDBThreadPoolFactory
        .newSingleThreadExecutor("Begin-Recovery-Pool");
    recoverAllSgThreadPool.submit(this::recoverAllSgs);
  }

  private void recoverAllSgs() {
    /*
     * recover all storage group processors.
     */
    List<StorageGroupMNode> sgNodes = IoTDB.metaManager.getAllStorageGroupMNodes();
    List<Future> futures = new ArrayList<>();
    for (StorageGroupMNode storageGroup : sgNodes) {
      futures.add(recoveryThreadPool.submit((Callable<Void>) () -> {
        try {
          StorageGroupProcessor processor = new StorageGroupProcessor(systemDir,
              storageGroup.getFullPath(), fileFlushPolicy);
          processor.setDataTTL(storageGroup.getDataTTL());
          processorMap.put(storageGroup, processor);
          logger.info("Storage Group Processor {} is recovered successfully",
              storageGroup.getFullPath());
        } catch (Exception e) {
          logger
              .error("meet error when recovering storage group: {}", storageGroup.getFullPath(), e);
        }
        return null;
      }));
    }
    for (Future future : futures) {
      try {
        future.get();
      } catch (InterruptedException | ExecutionException e) {
        throw new StorageEngineFailureException("StorageEngine failed to recover.", e);
      }
    }
    recoveryThreadPool.shutdown();
    setAllSgReady(true);
  }

  private static void initTimePartition() {
    timePartitionInterval = convertMilliWithPrecision(IoTDBDescriptor.getInstance().
        getConfig().getPartitionInterval() * 1000L);
  }

  public static long convertMilliWithPrecision(long milliTime) {
    long result = milliTime;
    String timePrecision = IoTDBDescriptor.getInstance().getConfig().getTimestampPrecision();
    switch (timePrecision) {
      case "ns":
        result = milliTime * 1000_000L;
        break;
      case "us":
        result = milliTime * 1000L;
        break;
      default:
        break;
    }
    return result;
  }

  @Override
  public void start() {
    ttlCheckThread = Executors.newSingleThreadScheduledExecutor();
    ttlCheckThread.scheduleAtFixedRate(this::checkTTL, TTL_CHECK_INTERVAL, TTL_CHECK_INTERVAL
        , TimeUnit.MILLISECONDS);
  }

  private void checkTTL() {
    try {
      for (StorageGroupProcessor processor : processorMap.values()) {
        processor.checkFilesTTL();
      }
    } catch (ConcurrentModificationException e) {
      // ignore
    } catch (Exception e) {
      logger.error("An error occurred when checking TTL", e);
    }

    if (isAllSgReady.get() && !recoverAllSgThreadPool.isShutdown()) {
      recoverAllSgThreadPool.shutdownNow();
    }
  }

  @Override
  public void stop() {
    syncCloseAllProcessor();
    if (ttlCheckThread != null) {
      ttlCheckThread.shutdownNow();
      try {
        ttlCheckThread.awaitTermination(30, TimeUnit.SECONDS);
      } catch (InterruptedException e) {
        logger.warn("TTL check thread still doesn't exit after 30s");
      }
    }
    recoveryThreadPool.shutdownNow();
    if (!recoverAllSgThreadPool.isShutdown()) {
      recoverAllSgThreadPool.shutdownNow();
    }
    this.reset();
  }

  @Override
  public void shutdown(long millseconds) throws ShutdownException {
    try {
      forceCloseAllProcessor();
    } catch (TsFileProcessorException e) {
      throw new ShutdownException(e);
    }
    if (ttlCheckThread != null) {
      ttlCheckThread.shutdownNow();
      try {
        ttlCheckThread.awaitTermination(30, TimeUnit.SECONDS);
      } catch (InterruptedException e) {
        logger.warn("TTL check thread still doesn't exit after 30s");
        Thread.currentThread().interrupt();
      }
    }
    recoveryThreadPool.shutdownNow();
    this.reset();
  }

  @Override
  public ServiceType getID() {
    return ServiceType.STORAGE_ENGINE_SERVICE;
  }

  public StorageGroupProcessor getProcessor(List<String> detachedPath) throws StorageEngineException {
    StorageGroupMNode storageGroupNode;
    try {
      storageGroupNode = IoTDB.metaManager.getBelongedStorageGroupMNode(detachedPath);
      StorageGroupProcessor processor;
      processor = processorMap.get(storageGroupNode);
      if (processor == null) {
        // if finish recover
        if (isAllSgReady.get()) {
          synchronized (storageGroupNode) {
            processor = processorMap.get(storageGroupNode);
            if (processor == null) {
              logger.info("construct a processor instance, the storage group is {}, Thread is {}",
                  storageGroupNode.getFullPath(), Thread.currentThread().getId());
              processor = new StorageGroupProcessor(systemDir, storageGroupNode.getFullPath(), fileFlushPolicy);
              processor.setDataTTL((storageGroupNode).getDataTTL());
              processorMap.put(storageGroupNode, processor);
            }
          }
        } else {
          // not finished recover, refuse the request
<<<<<<< HEAD
          throw new StorageEngineException(
              "the sg " + storageGroupNode.getFullPath() + " may not ready now, please wait and retry later");
=======
          throw new StorageEngineException("the sg " + storageGroupName + " may not ready now, please wait and retry later",
              TSStatusCode.STORAGE_GROUP_NOT_READY.getStatusCode());
>>>>>>> b3f21a3e
        }
      }
      return processor;
    } catch (StorageGroupProcessorException | MetadataException e) {
      throw new StorageEngineException(e);
    }
  }


  /**
   * This function is just for unit test.
   */
  public synchronized void reset() {
    processorMap.clear();
  }


  /**
   * insert an InsertRowPlan to a storage group.
   *
   * @param insertRowPlan physical plan of insertion
   */
  public void insert(InsertRowPlan insertRowPlan) throws StorageEngineException {

    StorageGroupProcessor storageGroupProcessor = getProcessor(insertRowPlan.getDetachedDevice());

    // TODO monitor: update statistics
    try {
      storageGroupProcessor.insert(insertRowPlan);
    } catch (WriteProcessException e) {
      throw new StorageEngineException(e);
    }
  }

  /**
   * insert a InsertTabletPlan to a storage group
   */
  public void insertTablet(InsertTabletPlan insertTabletPlan)
      throws StorageEngineException, BatchInsertionException {
    StorageGroupProcessor storageGroupProcessor;
    try {
      storageGroupProcessor = getProcessor(insertTabletPlan.getDetachedDevice());
    } catch (StorageEngineException e) {
      throw new StorageEngineException(String.format("Get StorageGroupProcessor of device %s "
          + "failed", insertTabletPlan.getDeviceId()), e);
    }

    // TODO monitor: update statistics
    storageGroupProcessor.insertTablet(insertTabletPlan);
  }

  /**
   * flush command Sync asyncCloseOneProcessor all file node processors.
   */
  public void syncCloseAllProcessor() {
    logger.info("Start closing all storage group processor");
    for (StorageGroupProcessor processor : processorMap.values()) {
      processor.syncCloseAllWorkingTsFileProcessors();
    }
  }

  public void forceCloseAllProcessor() throws TsFileProcessorException {
    logger.info("Start closing all storage group processor");
    for (StorageGroupProcessor processor : processorMap.values()) {
      processor.forceCloseAllWorkingTsFileProcessors();
    }
  }

  public void asyncCloseProcessor(StorageGroupMNode storageGroupMNode, boolean isSeq)
      throws StorageGroupNotSetException {
    StorageGroupProcessor processor = processorMap.get(storageGroupMNode);
    if (processor != null) {
      logger.info("async closing sg processor is called for closing {}, seq = {}", storageGroupMNode.getFullPath(),
          isSeq);
      processor.writeLock();
      try {
        if (isSeq) {
          // to avoid concurrent modification problem, we need a new array list
          for (TsFileProcessor tsfileProcessor : new ArrayList<>(
              processor.getWorkSequenceTsFileProcessors())) {
            processor.asyncCloseOneTsFileProcessor(true, tsfileProcessor);
          }
        } else {
          // to avoid concurrent modification problem, we need a new array list
          for (TsFileProcessor tsfileProcessor : new ArrayList<>(
              processor.getWorkUnsequenceTsFileProcessor())) {
            processor.asyncCloseOneTsFileProcessor(false, tsfileProcessor);
          }
        }
      } finally {
        processor.writeUnlock();
      }
    } else {
      throw new StorageGroupNotSetException(storageGroupMNode.getFullPath());
    }
  }

  public void asyncCloseProcessor(MNode storageGroupMNode, long partitionId, boolean isSeq)
      throws StorageGroupNotSetException {
    StorageGroupProcessor processor = processorMap.get(storageGroupMNode);
    if (processor != null) {
      logger.info("async closing sg processor is called for closing {}, seq = {}, partitionId = {}",
          storageGroupMNode, isSeq, partitionId);
      processor.writeLock();
      // to avoid concurrent modification problem, we need a new array list
      List<TsFileProcessor> processors = isSeq ?
          new ArrayList<>(processor.getWorkSequenceTsFileProcessors()) :
          new ArrayList<>(processor.getWorkUnsequenceTsFileProcessor());
      try {
        for (TsFileProcessor tsfileProcessor : processors) {
          if (tsfileProcessor.getTimeRangeId() == partitionId) {
            processor.asyncCloseOneTsFileProcessor(isSeq, tsfileProcessor);
            break;
          }
        }
      } finally {
        processor.writeUnlock();
      }
    } else {
      throw new StorageGroupNotSetException(storageGroupMNode.getFullPath());
    }
  }

  /**
   * update data.
   */
  public void update(String deviceId, String measurementId, long startTime, long endTime,
      TSDataType type, String v) {
    // TODO
  }

  /**
   * delete data of timeseries "{deviceId}.{measurementId}" with time <= timestamp.
   */
  public void delete(List<String> deviceNodes, String measurementId, long startTime, long endTime)
      throws StorageEngineException {
    StorageGroupProcessor storageGroupProcessor = getProcessor(deviceNodes);
    try {
      storageGroupProcessor.delete(deviceNodes, measurementId, startTime, endTime);
    } catch (IOException e) {
      throw new StorageEngineException(e.getMessage());
    }
  }

  /**
   * query data.
   */
  public QueryDataSource query(SingleSeriesExpression seriesExpression, QueryContext context,
      QueryFileManager filePathsManager)
      throws StorageEngineException, QueryProcessException {
    List<String> pathNodes = seriesExpression.getSeriesPath().getDetachedPath();
    String measurementId = pathNodes.get(pathNodes.size() - 1);
    List<String> deviceNodes = new ArrayList<>(pathNodes);
    deviceNodes.remove(deviceNodes.size() - 1);
    StorageGroupProcessor storageGroupProcessor = getProcessor(deviceNodes);
    return storageGroupProcessor
        .query(deviceNodes, measurementId, context, filePathsManager, seriesExpression.getFilter());
  }

  /**
   * count all Tsfiles which need to be upgraded
   *
   * @return total num of the tsfiles which need to be upgraded
   */
  public int countUpgradeFiles() {
    int totalUpgradeFileNum = 0;
    for (StorageGroupProcessor storageGroupProcessor : processorMap.values()) {
      totalUpgradeFileNum += storageGroupProcessor.countUpgradeFiles();
    }
    return totalUpgradeFileNum;
  }

  /**
   * upgrade all storage groups.
   *
   * @throws StorageEngineException StorageEngineException
   */
  public void upgradeAll() throws StorageEngineException {
    if (IoTDBDescriptor.getInstance().getConfig().isReadOnly()) {
      throw new StorageEngineException(
          "Current system mode is read only, does not support file upgrade");
    }
    for (StorageGroupProcessor storageGroupProcessor : processorMap.values()) {
      storageGroupProcessor.upgrade();
    }
  }

  /**
   * merge all storage groups.
   *
   * @throws StorageEngineException StorageEngineException
   */
  public void mergeAll(boolean fullMerge) throws StorageEngineException {
    if (IoTDBDescriptor.getInstance().getConfig().isReadOnly()) {
      throw new StorageEngineException("Current system mode is read only, does not support merge");
    }
    for (StorageGroupProcessor storageGroupProcessor : processorMap.values()) {
      storageGroupProcessor.merge(fullMerge);
    }
  }

  /**
   * delete all data files (both memory data and file on disk) in a storage group. It is used when
   * there is no timeseries (which are all deleted) in this storage group)
   */
  public void deleteAllDataFilesInOneStorageGroup(MNode mNode) {
    if (processorMap.containsKey(mNode)) {
      syncDeleteDataFiles(mNode);
    }
  }

  private void syncDeleteDataFiles(MNode mNode) {
    logger.info("Force to delete the data in storage group processor {}", mNode.getFullPath());
    StorageGroupProcessor processor = processorMap.get(mNode);
    processor.syncDeleteDataFiles();
  }

  /**
   * delete all data of storage groups' timeseries.
   */
  public synchronized boolean deleteAll() {
    logger.info("Start deleting all storage groups' timeseries");
    syncCloseAllProcessor();
    for (StorageGroupMNode storageGroup : IoTDB.metaManager.getAllDetachedStorageGroupMNodes()) {
      this.deleteAllDataFilesInOneStorageGroup(storageGroup);
    }
    return true;
  }

  public void setTTL(List<String> storageGroup, long dataTTL) throws StorageEngineException {
    StorageGroupProcessor storageGroupProcessor = getProcessor(storageGroup);
    storageGroupProcessor.setDataTTL(dataTTL);
  }

  public void deleteStorageGroup(MNode storageGroup) {
    deleteAllDataFilesInOneStorageGroup(storageGroup);
    StorageGroupProcessor processor = processorMap.remove(storageGroup);
    if (processor != null) {
      processor.deleteFolder(systemDir);
    }
  }

  public void loadNewTsFileForSync(TsFileResource newTsFileResource)
      throws StorageEngineException, LoadFileException, IllegalPathException {
    getProcessor(MetaUtils.splitPathToDetachedPath(newTsFileResource.getTsFile().getParentFile().getName()))
        .loadNewTsFileForSync(newTsFileResource);
  }

  public void loadNewTsFile(TsFileResource newTsFileResource)
      throws LoadFileException, StorageEngineException, MetadataException {
    Map<String, Integer> deviceMap = newTsFileResource.getDeviceToIndexMap();
    if (deviceMap == null || deviceMap.isEmpty()) {
      throw new StorageEngineException("Can not get the corresponding storage group.");
    }
    String device = deviceMap.keySet().iterator().next();
    List<String> detachedStorageGroup = IoTDB.metaManager.getDetachedStorageGroup(MetaUtils.splitPathToDetachedPath(device));
    getProcessor(detachedStorageGroup).loadNewTsFile(newTsFileResource);
  }

  public boolean deleteTsfileForSync(File deletedTsfile)
      throws StorageEngineException, IllegalPathException {
    return getProcessor(MetaUtils.splitPathToDetachedPath(deletedTsfile.getParentFile().getName())).deleteTsfile(deletedTsfile);
  }

  public boolean deleteTsfile(File deletedTsfile)
      throws StorageEngineException, IllegalPathException {
    return getProcessor(MetaUtils.splitPathToDetachedPath(getSgByEngineFile(deletedTsfile))).deleteTsfile(deletedTsfile);
  }

  public boolean moveTsfile(File tsfileToBeMoved, File targetDir)
      throws StorageEngineException, IOException, IllegalPathException {
    return getProcessor(MetaUtils.splitPathToDetachedPath(getSgByEngineFile(tsfileToBeMoved))).moveTsfile(tsfileToBeMoved, targetDir);
  }

  /**
   * The internal file means that the file is in the engine, which is different from those external
   * files which are not loaded.
   *
   * @param file internal file
   * @return sg name
   */
  private String getSgByEngineFile(File file) {
    return file.getParentFile().getParentFile().getName();
  }

  /**
   * @return TsFiles (seq or unseq) grouped by their storage group and partition number.
   */
  public Map<String, Map<Long, List<TsFileResource>>> getAllClosedStorageGroupTsFile() {
    Map<String, Map<Long, List<TsFileResource>>> ret = new HashMap<>();
    for (Entry<MNode, StorageGroupProcessor> entry : processorMap.entrySet()) {
      List<TsFileResource> allResources = entry.getValue().getSequenceFileTreeSet();
      allResources.addAll(entry.getValue().getUnSequenceFileList());
      for (TsFileResource sequenceFile : allResources) {
        if (!sequenceFile.isClosed()) {
          continue;
        }
        long partitionNum = sequenceFile.getTimePartition();
        Map<Long, List<TsFileResource>> storageGroupFiles = ret.computeIfAbsent(entry.getKey().getFullPath()
            , n -> new HashMap<>());
        storageGroupFiles.computeIfAbsent(partitionNum, n -> new ArrayList<>()).add(sequenceFile);
      }
    }
    return ret;
  }

  public void setFileFlushPolicy(TsFileFlushPolicy fileFlushPolicy) {
    this.fileFlushPolicy = fileFlushPolicy;
  }

  public boolean isFileAlreadyExist(TsFileResource tsFileResource, MNode storageGroupMNode,
      long partitionNum) {
    StorageGroupProcessor processor = processorMap.get(storageGroupMNode);
    return processor != null && processor.isFileAlreadyExist(tsFileResource, partitionNum);
  }

  public static long getTimePartitionInterval() {
    if (timePartitionInterval == -1) {
      initTimePartition();
    }
    return timePartitionInterval;
  }

  @TestOnly
  public static void setTimePartitionInterval(long timePartitionInterval) {
    StorageEngine.timePartitionInterval = timePartitionInterval;
  }

  public static long getTimePartition(long time) {
    return enablePartition ? time / timePartitionInterval : 0;
  }

  /**
   * Set the version of given partition to newMaxVersion if it is larger than the current version.
   *
   * @param storageGroup
   * @param partitionId
   * @param newMaxVersion
   */
  public void setPartitionVersionToMax(List<String> storageGroup, long partitionId,
      long newMaxVersion)
      throws StorageEngineException {
    getProcessor(storageGroup).setPartitionFileVersionToMax(partitionId, newMaxVersion);
  }


  public void removePartitions(List<String> storageGroupName, TimePartitionFilter filter)
      throws StorageEngineException {
    getProcessor(storageGroupName).removePartitions(filter);
  }

  @TestOnly
  public static void setEnablePartition(boolean enablePartition) {
    StorageEngine.enablePartition = enablePartition;
  }
}<|MERGE_RESOLUTION|>--- conflicted
+++ resolved
@@ -304,13 +304,8 @@
           }
         } else {
           // not finished recover, refuse the request
-<<<<<<< HEAD
-          throw new StorageEngineException(
-              "the sg " + storageGroupNode.getFullPath() + " may not ready now, please wait and retry later");
-=======
-          throw new StorageEngineException("the sg " + storageGroupName + " may not ready now, please wait and retry later",
+          throw new StorageEngineException("the sg " + storageGroupNode.getFullPath() + " may not ready now, please wait and retry later",
               TSStatusCode.STORAGE_GROUP_NOT_READY.getStatusCode());
->>>>>>> b3f21a3e
         }
       }
       return processor;
