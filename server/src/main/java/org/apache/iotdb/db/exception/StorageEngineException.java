--- conflicted
+++ resolved
@@ -32,18 +32,11 @@
     super(message, TSStatusCode.STORAGE_ENGINE_ERROR.getStatusCode());
   }
 
-<<<<<<< HEAD
-  public StorageEngineException(ProcessException e) {
-    super(e.getMessage());
-    initCause(e);
-    errorCode = e.getErrorCode();
-=======
   public StorageEngineException(String message, int errorCode) {
     super(message, errorCode);
   }
 
   public StorageEngineException(IoTDBException e) {
-    super(e.getMessage(), e.getErrorCode());
->>>>>>> 9855f06f
+    super(e, e.getErrorCode());
   }
 }