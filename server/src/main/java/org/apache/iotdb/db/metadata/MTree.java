--- conflicted
+++ resolved
@@ -895,9 +895,6 @@
           return;
         }
       }
-<<<<<<< HEAD
-      String nodePath = parent + node;
-=======
       String nodeName;
       if (node.getName().contains(TsFileConstant.PATH_SEPARATOR)) {
         nodeName = "\"" + node + "\"";
@@ -905,7 +902,6 @@
         nodeName = node.getName();
       }
       String nodePath = node.getParent().getFullPath() + TsFileConstant.PATH_SEPARATOR + nodeName;
->>>>>>> d8777edb
       String[] tsRow = new String[8];
       tsRow[0] = nodePath;
       tsRow[1] = ((MeasurementMNode) node).getAlias();
