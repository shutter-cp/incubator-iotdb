/*
 * Licensed to the Apache Software Foundation (ASF) under one
 * or more contributor license agreements.  See the NOTICE file
 * distributed with this work for additional information
 * regarding copyright ownership.  The ASF licenses this file
 * to you under the Apache License, Version 2.0 (the
 * "License"); you may not use this file except in compliance
 * with the License.  You may obtain a copy of the License at
 *
 *      http://www.apache.org/licenses/LICENSE-2.0
 *
 * Unless required by applicable law or agreed to in writing,
 * software distributed under the License is distributed on an
 * "AS IS" BASIS, WITHOUT WARRANTIES OR CONDITIONS OF ANY
 * KIND, either express or implied.  See the License for the
 * specific language governing permissions and limitations
 * under the License.
 */

package org.apache.iotdb.db.monitor;

import java.util.ArrayList;
import java.util.Collections;
import java.util.HashMap;
import java.util.Map;
import java.util.concurrent.ScheduledExecutorService;
import java.util.concurrent.TimeUnit;
import java.util.concurrent.atomic.AtomicLong;
import org.apache.iotdb.db.concurrent.IoTDBThreadPoolFactory;
import org.apache.iotdb.db.concurrent.ThreadName;
import org.apache.iotdb.db.conf.IoTDBConfig;
import org.apache.iotdb.db.conf.IoTDBDescriptor;
import org.apache.iotdb.db.engine.StorageEngine;
import org.apache.iotdb.db.exception.metadata.MetadataException;
import org.apache.iotdb.db.exception.StartupException;
import org.apache.iotdb.db.exception.StorageEngineException;
import org.apache.iotdb.db.exception.path.PathException;
import org.apache.iotdb.db.exception.query.QueryProcessException;
import org.apache.iotdb.db.metadata.MManager;
import org.apache.iotdb.db.monitor.MonitorConstants.FileNodeManagerStatConstants;
import org.apache.iotdb.db.monitor.MonitorConstants.FileNodeProcessorStatConstants;
import org.apache.iotdb.db.monitor.collector.FileSize;
import org.apache.iotdb.db.qp.physical.crud.InsertPlan;
import org.apache.iotdb.db.service.IService;
import org.apache.iotdb.db.service.ServiceType;
import org.apache.iotdb.tsfile.common.conf.TSFileDescriptor;
import org.apache.iotdb.tsfile.file.metadata.enums.CompressionType;
import org.apache.iotdb.tsfile.file.metadata.enums.TSDataType;
import org.apache.iotdb.tsfile.file.metadata.enums.TSEncoding;
import org.apache.iotdb.tsfile.read.common.Path;
import org.apache.iotdb.tsfile.write.record.TSRecord;
import org.apache.iotdb.tsfile.write.record.datapoint.LongDataPoint;
import org.slf4j.Logger;
import org.slf4j.LoggerFactory;

public class StatMonitor implements IService {

  private static final Logger logger = LoggerFactory.getLogger(StatMonitor.class);
  private final int backLoopPeriod;
  private final int statMonitorDetectFreqSec;
  private final int statMonitorRetainIntervalSec;
  private long runningTimeMillis = System.currentTimeMillis();
  private static final ArrayList<String> temporaryStatList = new ArrayList<>();
  /**
   * key: is the statistics store seriesPath Value: is an interface that implements statistics
   * function.
   */
  private final HashMap<String, IStatistic> statisticMap;
  private ScheduledExecutorService service;

  /**
   * stats params.
   */
  private AtomicLong numBackLoop = new AtomicLong(0);
  private AtomicLong numInsert = new AtomicLong(0);
  private AtomicLong numPointsInsert = new AtomicLong(0);
  private AtomicLong numInsertError = new AtomicLong(0);

  private StatMonitor() {
    initTemporaryStatList();
    MManager mmanager = MManager.getInstance();
    statisticMap = new HashMap<>();
    IoTDBConfig config = IoTDBDescriptor.getInstance().getConfig();
    statMonitorDetectFreqSec = config.getStatMonitorDetectFreqSec();
    statMonitorRetainIntervalSec = config.getStatMonitorRetainIntervalSec();
    backLoopPeriod = config.getBackLoopPeriodSec();
    if (config.isEnableStatMonitor()) {
      try {
        String prefix = MonitorConstants.STAT_STORAGE_GROUP_PREFIX;
        if (!mmanager.pathExist(prefix)) {
          mmanager.setStorageGroupToMTree(prefix);
        }
      } catch (MetadataException e) {
        logger.error("MManager cannot set storage group to MTree.", e);
      }
    }
  }

  private void initTemporaryStatList() {
    for (FileNodeManagerStatConstants constants : FileNodeManagerStatConstants.values()) {
      temporaryStatList.add(constants.name());
    }
    for (FileNodeProcessorStatConstants constants : FileNodeProcessorStatConstants.values()) {
      temporaryStatList.add(constants.name());
    }
  }

  public static StatMonitor getInstance() {
    return StatMonitorHolder.INSTANCE;
  }

  /**
   * generate TSRecord.
   *
   * @param hashMap key is statParams name, values is AtomicLong type
   * @param statGroupDeltaName is the deviceId seriesPath of this module
   * @param curTime current time stamp
   * @return TSRecord contains the DataPoints of a statGroupDeltaName
   */
  public static TSRecord convertToTSRecord(Map<String, AtomicLong> hashMap,
      String statGroupDeltaName, long curTime) {
    TSRecord tsRecord = new TSRecord(curTime, statGroupDeltaName);
    tsRecord.dataPointList = new ArrayList<>();
    for (Map.Entry<String, AtomicLong> entry : hashMap.entrySet()) {
      AtomicLong value = entry.getValue();
      tsRecord.dataPointList.add(new LongDataPoint(entry.getKey(), value.get()));
    }
    return tsRecord;
  }

  public long getNumPointsInsert() {
    return numPointsInsert.get();
  }

  public long getNumInsert() {
    return numInsert.get();
  }

  public long getNumInsertError() {
    return numInsertError.get();
  }

  void registerStatStorageGroup() {
    MManager mManager = MManager.getInstance();
    String prefix = MonitorConstants.STAT_STORAGE_GROUP_PREFIX;
    try {
      if (!mManager.pathExist(prefix)) {
        mManager.setStorageGroupToMTree(prefix);
      }
    } catch (Exception e) {
      logger.error("MManager cannot set storage group to MTree.", e);
    }
  }

  /**
   * register monitor statistics time series metadata into MManager.
   *
   * @param hashMap series path and data type pair, for example: [root.stat.file.size.DATA, INT64]
   */
  public synchronized void registerStatStorageGroup(Map<String, String> hashMap) {
    MManager mManager = MManager.getInstance();
    try {
      for (Map.Entry<String, String> entry : hashMap.entrySet()) {
        if (entry.getValue() == null) {
          logger.error("Registering metadata but data type of {} is null", entry.getKey());
        }

        if (!mManager.pathExist(entry.getKey())) {
          mManager.addPathToMTree(new Path(entry.getKey()), TSDataType.valueOf(entry.getValue()),
              TSEncoding.valueOf("RLE"),
              CompressionType.valueOf(TSFileDescriptor.getInstance().getConfig().getCompressor()),
              Collections.emptyMap());
        }
      }
<<<<<<< HEAD
    } catch (MetadataErrorException e) {
=======
    } catch (MetadataException | PathException e) {
>>>>>>> cbf73d0f
      logger.error("Initialize the metadata error.", e);
    }
  }

  public void recovery() {
    // // restore the FildeNode Manager TOTAL_POINTS statistics info
  }

  void activate() {
    service = IoTDBThreadPoolFactory.newScheduledThreadPool(1,
        ThreadName.STAT_MONITOR.getName());
    service.scheduleAtFixedRate(
        new StatBackLoop(), 1, backLoopPeriod, TimeUnit.SECONDS);
  }

  void clearIStatisticMap() {
    statisticMap.clear();
  }

  public long getNumBackLoop() {
    return numBackLoop.get();
  }

  /**
   * register class which implemented IStatistic interface into statisticMap
   *
   * @param path the stat series prefix path, like root.stat.file.size
   * @param iStatistic instance of class which implemented IStatistic interface
   */
  public void registerStatistics(String path, IStatistic iStatistic) {
    synchronized (statisticMap) {
      logger.debug("Register {} to StatMonitor for statistics service", path);
      this.statisticMap.put(path, iStatistic);
    }
  }

  /**
   * deregister statistics.
   */
  public void deregisterStatistics(String path) {
    logger.debug("Deregister {} in StatMonitor for stopping statistics service", path);
    synchronized (statisticMap) {
      if (statisticMap.containsKey(path)) {
        statisticMap.put(path, null);
      }
    }
  }

  /**
   * This function is not used and need to complete the query key concept.
   *
   * @return TSRecord, query statistics params
   */
  public Map<String, TSRecord> getOneStatisticsValue(String key) {
    // queryPath like fileNode seriesPath: root.stats.car1,
    // or StorageEngine seriesPath:StorageEngine
    String queryPath;
    if (key.contains("\\.")) {
      queryPath =
          MonitorConstants.STAT_STORAGE_GROUP_PREFIX + MonitorConstants.MONITOR_PATH_SEPARATOR
              + key.replaceAll("\\.", "_");
    } else {
      queryPath = key;
    }
    if (statisticMap.containsKey(queryPath)) {
      return statisticMap.get(queryPath).getAllStatisticsValue();
    } else {
      long currentTimeMillis = System.currentTimeMillis();
      HashMap<String, TSRecord> hashMap = new HashMap<>();
      TSRecord tsRecord = convertToTSRecord(
          MonitorConstants.initValues(MonitorConstants.FILENODE_PROCESSOR_CONST), queryPath,
          currentTimeMillis);
      hashMap.put(queryPath, tsRecord);
      return hashMap;
    }
  }

  /**
   * get all statistics.
   */
  public Map<String, TSRecord> gatherStatistics() {
    synchronized (statisticMap) {
      long currentTimeMillis = System.currentTimeMillis();
      HashMap<String, TSRecord> tsRecordHashMap = new HashMap<>();
      for (Map.Entry<String, IStatistic> entry : statisticMap.entrySet()) {
        if (entry.getValue() == null) {
          switch (entry.getKey()) {
            case MonitorConstants.STAT_STORAGE_DELTA_NAME:
              tsRecordHashMap.put(entry.getKey(),
                  convertToTSRecord(
                      MonitorConstants.initValues(MonitorConstants.FILENODE_PROCESSOR_CONST),
                      entry.getKey(), currentTimeMillis));
              break;
            case MonitorConstants.FILE_SIZE_STORAGE_GROUP_NAME:
              tsRecordHashMap.put(entry.getKey(),
                  convertToTSRecord(
                      MonitorConstants.initValues(MonitorConstants.FILE_SIZE_CONST),
                      entry.getKey(), currentTimeMillis));
              break;
            default:
          }
        } else {
          tsRecordHashMap.putAll(entry.getValue().getAllStatisticsValue());
        }
      }
      for (TSRecord value : tsRecordHashMap.values()) {
        value.time = currentTimeMillis;
      }
      return tsRecordHashMap;
    }
  }


  /**
   * close statistic service.
   */
  public void close() {

    if (service == null || service.isShutdown()) {
      return;
    }
    statisticMap.clear();
    service.shutdown();
    try {
      service.awaitTermination(10, TimeUnit.SECONDS);
    } catch (InterruptedException e) {
      logger.error("StatMonitor timing service could not be shutdown.", e);
      // Restore interrupted state...
      Thread.currentThread().interrupt();
    }
  }

  @Override
  public void start() throws StartupException {
    try {
      if (IoTDBDescriptor.getInstance().getConfig().isEnableStatMonitor()) {
        activate();
      }
    } catch (Exception e) {
      throw new StartupException(this.getID().getName(), e.getMessage());
    }
  }

  @Override
  public void stop() {
    if (IoTDBDescriptor.getInstance().getConfig().isEnableStatMonitor()) {
      close();
    }
  }

  @Override
  public ServiceType getID() {
    return ServiceType.STAT_MONITOR_SERVICE;
  }

  private static class StatMonitorHolder {

    private StatMonitorHolder() {
      //allowed do nothing
    }

    private static final StatMonitor INSTANCE = new StatMonitor();
  }

  class StatBackLoop implements Runnable {

    FileSize fileSize = FileSize.getInstance();

    @Override
    public void run() {
      try {
        long currentTimeMillis = System.currentTimeMillis();
        long seconds = (currentTimeMillis - runningTimeMillis) / 1000;
        if (seconds >= statMonitorDetectFreqSec) {
          runningTimeMillis = currentTimeMillis;
          // delete time-series data
          cleanOutDated();
        }
        Map<String, TSRecord> tsRecordHashMap = gatherStatistics();
        insert(tsRecordHashMap);
        numBackLoop.incrementAndGet();
      } catch (Exception e) {
        logger.error("Error occurred in Stat Monitor thread", e);
      }
    }

    public void cleanOutDated() {
      long currentTimeMillis = System.currentTimeMillis();
      try {
        StorageEngine fManager = StorageEngine.getInstance();
        for (Map.Entry<String, IStatistic> entry : statisticMap.entrySet()) {
          for (String statParamName : entry.getValue().getStatParamsHashMap().keySet()) {
            if (temporaryStatList.contains(statParamName)) {
              fManager.delete(entry.getKey(), statParamName,
                  currentTimeMillis - statMonitorRetainIntervalSec * 1000);
            }
          }
        }
      } catch (StorageEngineException e) {
        logger
            .error("Error occurred when deleting statistics information periodically, because",
                e);
      }
    }

    public void insert(Map<String, TSRecord> tsRecordHashMap) {
      StorageEngine fManager = StorageEngine.getInstance();
      int pointNum;
      for (Map.Entry<String, TSRecord> entry : tsRecordHashMap.entrySet()) {
        try {
          fManager.insert(new InsertPlan(entry.getValue()));
          numInsert.incrementAndGet();
          pointNum = entry.getValue().dataPointList.size();
          numPointsInsert.addAndGet(pointNum);
        } catch (StorageEngineException | QueryProcessException e) {
          numInsertError.incrementAndGet();
          logger.error("Inserting stat points error.", e);
        }
      }
    }
  }
}<|MERGE_RESOLUTION|>--- conflicted
+++ resolved
@@ -34,7 +34,7 @@
 import org.apache.iotdb.db.exception.metadata.MetadataException;
 import org.apache.iotdb.db.exception.StartupException;
 import org.apache.iotdb.db.exception.StorageEngineException;
-import org.apache.iotdb.db.exception.path.PathException;
+import org.apache.iotdb.db.exception.metadata.MetadataException;
 import org.apache.iotdb.db.exception.query.QueryProcessException;
 import org.apache.iotdb.db.metadata.MManager;
 import org.apache.iotdb.db.monitor.MonitorConstants.FileNodeManagerStatConstants;
@@ -172,11 +172,7 @@
               Collections.emptyMap());
         }
       }
-<<<<<<< HEAD
-    } catch (MetadataErrorException e) {
-=======
-    } catch (MetadataException | PathException e) {
->>>>>>> cbf73d0f
+    } catch (MetadataException e) {
       logger.error("Initialize the metadata error.", e);
     }
   }
