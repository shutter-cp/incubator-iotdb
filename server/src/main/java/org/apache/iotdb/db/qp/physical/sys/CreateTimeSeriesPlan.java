/*
 * Licensed to the Apache Software Foundation (ASF) under one
 * or more contributor license agreements.  See the NOTICE file
 * distributed with this work for additional information
 * regarding copyright ownership.  The ASF licenses this file
 * to you under the Apache License, Version 2.0 (the
 * "License"); you may not use this file except in compliance
 * with the License.  You may obtain a copy of the License at
 *
 *     http://www.apache.org/licenses/LICENSE-2.0
 *
 * Unless required by applicable law or agreed to in writing,
 * software distributed under the License is distributed on an
 * "AS IS" BASIS, WITHOUT WARRANTIES OR CONDITIONS OF ANY
 * KIND, either express or implied.  See the License for the
 * specific language governing permissions and limitations
 * under the License.
 */
package org.apache.iotdb.db.qp.physical.sys;

import java.io.DataOutputStream;
import java.io.IOException;
import java.nio.ByteBuffer;
import java.util.Collections;
import java.util.List;
import java.util.Map;
import java.util.Objects;
import org.apache.iotdb.db.qp.logical.Operator;
import org.apache.iotdb.db.qp.physical.PhysicalPlan;
import org.apache.iotdb.tsfile.file.metadata.enums.CompressionType;
import org.apache.iotdb.tsfile.file.metadata.enums.TSDataType;
import org.apache.iotdb.tsfile.file.metadata.enums.TSEncoding;
import org.apache.iotdb.tsfile.read.common.Path;

public class CreateTimeSeriesPlan extends PhysicalPlan {

  private Path path;
  private TSDataType dataType;
  private TSEncoding encoding;
  private CompressionType compressor;
  private Map<String, String> props;

  public CreateTimeSeriesPlan() {
    super(false, Operator.OperatorType.CREATE_TIMESERIES);
    canbeSplit = false;
  }

  public CreateTimeSeriesPlan(Path path, TSDataType dataType, TSEncoding encoding,
      CompressionType compressor, Map<String, String> props) {
    super(false, Operator.OperatorType.CREATE_TIMESERIES);
    this.path = path;
    this.dataType = dataType;
    this.encoding = encoding;
    this.compressor = compressor;
    this.props = props;
    canbeSplit = false;
  }
  
  public Path getPath() {
    return path;
  }

  public void setPath(Path path) {
    this.path = path;
  }
  
  public TSDataType getDataType() {
    return dataType;
  }

  public void setDataType(TSDataType dataType) {
    this.dataType = dataType;
  }

  public CompressionType getCompressor() {
    return compressor;
  }

  public void setCompressor(CompressionType compressor) {
    this.compressor = compressor;
  }

  public TSEncoding getEncoding() {
    return encoding;
  }

  public void setEncoding(TSEncoding encoding) {
    this.encoding = encoding;
  }
  
  public Map<String, String> getProps() {
    return props;
  }

  public void setProps(Map<String, String> props) {
    this.props = props;
  }
  
  @Override
  public String toString() {
    return String.format("seriesPath: %s, resultDataType: %s, encoding: %s, compression: %s", path,
        dataType, encoding, compressor);
  }
  
  @Override
  public List<Path> getPaths() {
    return Collections.singletonList(path);
  }

  @Override
  public void serializeTo(DataOutputStream stream) throws IOException {
<<<<<<< HEAD
    stream.write(PhysicalPlanType.CREATE_TIMESERIES.ordinal());
=======
    stream.writeByte((byte) PhysicalPlanType.CREATE_TIMESERIES.ordinal());
>>>>>>> f514abd9
    byte[] pathBytes = path.getFullPath().getBytes();
    stream.writeInt(pathBytes.length);
    stream.write(pathBytes);
    stream.write(dataType.ordinal());
    stream.write(encoding.ordinal());
    stream.write(compressor.ordinal());
  }

  @Override
  public void deserializeFrom(ByteBuffer buffer) {
    int length = buffer.getInt();
    byte[] pathBytes = new byte[length];
    buffer.get(pathBytes);
    path = new Path(new String(pathBytes));
    dataType = TSDataType.values()[buffer.get()];
    encoding = TSEncoding.values()[buffer.get()];
    compressor = CompressionType.values()[buffer.get()];
  }

  @Override
  public boolean equals(Object o) {
    if (this == o) {
      return true;
    }
    if (o == null || getClass() != o.getClass()) {
      return false;
    }
    CreateTimeSeriesPlan that = (CreateTimeSeriesPlan) o;
    return Objects.equals(path, that.path) &&
        dataType == that.dataType &&
        encoding == that.encoding &&
        compressor == that.compressor;
  }

  @Override
  public int hashCode() {
    return Objects.hash(path, dataType, encoding, compressor);
  }
}<|MERGE_RESOLUTION|>--- conflicted
+++ resolved
@@ -109,11 +109,7 @@
 
   @Override
   public void serializeTo(DataOutputStream stream) throws IOException {
-<<<<<<< HEAD
-    stream.write(PhysicalPlanType.CREATE_TIMESERIES.ordinal());
-=======
     stream.writeByte((byte) PhysicalPlanType.CREATE_TIMESERIES.ordinal());
->>>>>>> f514abd9
     byte[] pathBytes = path.getFullPath().getBytes();
     stream.writeInt(pathBytes.length);
     stream.write(pathBytes);
