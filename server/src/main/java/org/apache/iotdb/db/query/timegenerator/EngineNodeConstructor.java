--- conflicted
+++ resolved
@@ -26,6 +26,7 @@
 import org.apache.iotdb.db.exception.metadata.MetadataException;
 import org.apache.iotdb.db.metadata.MManager;
 import org.apache.iotdb.db.query.context.QueryContext;
+import org.apache.iotdb.db.query.filter.TsFileFilter;
 import org.apache.iotdb.db.query.reader.IPointReader;
 import org.apache.iotdb.db.query.reader.seriesRelated.SeriesReaderWithValueFilter;
 import org.apache.iotdb.tsfile.file.metadata.enums.TSDataType;
@@ -56,18 +57,10 @@
       try {
         Filter filter = ((SingleSeriesExpression) expression).getFilter();
         Path path = ((SingleSeriesExpression) expression).getSeriesPath();
-<<<<<<< HEAD
         TSDataType dataType = getSeriesType(path.getFullPath());
-        return new EngineLeafNode(getSeriesReader(path, dataType, filter, context));
+        return new EngineLeafNode(getSeriesReader(path, dataType, filter, context, null));
       } catch (IOException | MetadataException e) {
         throw new StorageEngineException(e);
-=======
-        TSDataType dataType = MManager.getInstance().getSeriesType(path.getFullPath());
-        return new EngineLeafNode(new SeriesReaderWithValueFilter(path, dataType, filter, context
-            , null));
-      } catch (IOException | PathException e) {
-        throw new StorageEngineException(e.getMessage());
->>>>>>> 9355a1fa
       }
 
     } else {
@@ -80,8 +73,8 @@
   }
 
   protected IPointReader getSeriesReader(Path path, TSDataType dataType, Filter filter,
-      QueryContext context)
+      QueryContext context, TsFileFilter fileFilter)
       throws IOException, StorageEngineException {
-    return new SeriesReaderWithValueFilter(path, dataType, filter, context);
+    return new SeriesReaderWithValueFilter(path, dataType, filter, context, fileFilter);
   }
 }