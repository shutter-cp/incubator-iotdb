--- conflicted
+++ resolved
@@ -69,10 +69,7 @@
 import org.apache.iotdb.db.qp.physical.crud.InsertTabletPlan;
 import org.apache.iotdb.db.qp.physical.crud.LastQueryPlan;
 import org.apache.iotdb.db.qp.physical.crud.QueryPlan;
-<<<<<<< HEAD
 import org.apache.iotdb.db.qp.physical.crud.RawDataQueryPlan;
-=======
->>>>>>> 37504a24
 import org.apache.iotdb.db.qp.physical.sys.AuthorPlan;
 import org.apache.iotdb.db.qp.physical.sys.CreateTimeSeriesPlan;
 import org.apache.iotdb.db.qp.physical.sys.DeleteStorageGroupPlan;
@@ -105,17 +102,6 @@
 import org.slf4j.Logger;
 import org.slf4j.LoggerFactory;
 
-import java.io.IOException;
-import java.nio.ByteBuffer;
-import java.sql.SQLException;
-import java.time.ZoneId;
-import java.util.*;
-import java.util.concurrent.ConcurrentHashMap;
-import java.util.concurrent.atomic.AtomicLong;
-import java.util.stream.Collectors;
-
-import static org.apache.iotdb.db.conf.IoTDBConfig.PATH_PATTERN;
-import static org.apache.iotdb.db.qp.physical.sys.ShowPlan.ShowContentType.TIMESERIES;
 
 
 /**
@@ -569,10 +555,8 @@
       }
 
       // generate the queryId for the operation
-<<<<<<< HEAD
+
       queryId = generateQueryId(true, fetchSize, deduplicatedPathNum);
-=======
-      queryId = generateQueryId(true);
       if (plan instanceof QueryPlan && config.isEnablePerformanceTracing()) {
         if (!(plan instanceof AlignByDevicePlan)) {
           TracingManager.getInstance().writeQueryInfo(queryId, statement, plan.getPaths().size());
@@ -580,7 +564,6 @@
           TracingManager.getInstance().writeQueryInfo(queryId, statement);
         }
       }
->>>>>>> 37504a24
       // put it into the corresponding Set
 
       statementId2QueryId.computeIfAbsent(statementId, k -> new HashSet<>()).add(queryId);
