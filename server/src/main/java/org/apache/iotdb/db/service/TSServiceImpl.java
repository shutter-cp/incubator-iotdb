--- conflicted
+++ resolved
@@ -18,12 +18,6 @@
  */
 package org.apache.iotdb.db.service;
 
-<<<<<<< HEAD
-=======
-import static org.apache.iotdb.db.conf.IoTDBConstant.COLUMN_TIMESERIES;
-import static org.apache.iotdb.db.conf.IoTDBConstant.COLUMN_VALUE;
-
->>>>>>> f514abd9
 import java.io.IOException;
 import java.nio.ByteBuffer;
 import java.sql.SQLException;
@@ -67,10 +61,7 @@
 import org.apache.iotdb.db.qp.logical.Operator.OperatorType;
 import org.apache.iotdb.db.qp.physical.PhysicalPlan;
 import org.apache.iotdb.db.qp.physical.crud.AlignByDevicePlan;
-<<<<<<< HEAD
-=======
 import org.apache.iotdb.db.qp.physical.crud.AlignByDevicePlan.MeasurementType;
->>>>>>> f514abd9
 import org.apache.iotdb.db.qp.physical.crud.BatchInsertPlan;
 import org.apache.iotdb.db.qp.physical.crud.DeletePlan;
 import org.apache.iotdb.db.qp.physical.crud.InsertPlan;
@@ -817,56 +808,7 @@
     columnTypes.add(TSDataType.TEXT.toString()); // the DEVICE column of ALIGN_BY_DEVICE result
     List<TSDataType> deduplicatedColumnsType = new ArrayList<>();
     deduplicatedColumnsType.add(TSDataType.TEXT); // the DEVICE column of ALIGN_BY_DEVICE result
-<<<<<<< HEAD
-    List<String> deduplicatedMeasurementColumns = new ArrayList<>();
-    Set<String> tmpColumnSet = new HashSet<>();
-    Map<String, TSDataType> checker = plan.getDataTypeConsistencyChecker();
-    // build column header with constant and non exist column and deduplicate
-    int loc = 0;
-    // size of total column
-    int totalSize = plan.getNotExistMeasurements().size() + plan.getConstMeasurements().size()
-        + plan.getMeasurements().size();
-    // not exist column loc
-    int notExistMeasurementsLoc = 0;
-    // constant column loc
-    int constMeasurementsLoc = 0;
-    // normal column loc
-    int resLoc = 0;
-    // after removing duplicate, we must shift column position
-    int shiftLoc = 0;
-    while (loc < totalSize) {
-      boolean isNonExist = false;
-      boolean isConstant = false;
-      TSDataType type;
-      String column;
-      // not exist
-      if (isOneMeasurementIn(loc,
-          notExistMeasurementsLoc, plan.getPositionOfNotExistMeasurements())) {
-        // for shifting
-        plan.getPositionOfNotExistMeasurements().set(notExistMeasurementsLoc, loc - shiftLoc);
-
-        type = TSDataType.TEXT;
-        column = plan.getNotExistMeasurements().get(notExistMeasurementsLoc);
-        notExistMeasurementsLoc++;
-        isNonExist = true;
-      }
-      // constant
-      else if (isOneMeasurementIn(loc,
-          constMeasurementsLoc, plan.getPositionOfConstMeasurements())) {
-        // for shifting
-        plan.getPositionOfConstMeasurements().set(constMeasurementsLoc, loc - shiftLoc);
-
-        type = TSDataType.TEXT;
-        column = plan.getConstMeasurements().get(constMeasurementsLoc);
-        constMeasurementsLoc++;
-        isConstant = true;
-      }
-      // normal series
-      else {
-        type = checker.get(plan.getMeasurements().get(resLoc));
-        column = plan.getMeasurements().get(resLoc);
-        resLoc++;
-=======
+
     Set<String> deduplicatedMeasurements = new LinkedHashSet<>();
     Map<String, TSDataType> checker = plan.getMeasurementDataTypeMap();
 
@@ -882,7 +824,6 @@
         case NonExist:
         case Constant:
           type = TSDataType.TEXT;
->>>>>>> f514abd9
       }
       respColumns.add(measurement);
       columnTypes.add(type.toString());
@@ -900,29 +841,6 @@
 
     // set these null since they are never used henceforth in ALIGN_BY_DEVICE query processing.
     plan.setPaths(null);
-  }
-
-<<<<<<< HEAD
-  /**
-   *
-   * @param subLoc
-   * @param totalLoc
-   * @param measurementPositions
-   * @return true if the measurement at totalLoc is the subLoc measurement in measurementPositions,
-   * false otherwise
-   */
-  private boolean isOneMeasurementIn(int totalLoc,
-      int subLoc, List<Integer> measurementPositions) {
-    return subLoc < measurementPositions.size() && totalLoc == measurementPositions.get(subLoc);
-=======
-  private void getLastQueryHeaders(
-      QueryPlan plan, List<String> respColumns, List<String> columnTypes)
-      throws TException, QueryProcessException {
-    respColumns.add(COLUMN_TIMESERIES);
-    respColumns.add(COLUMN_VALUE);
-    columnTypes.add(TSDataType.TEXT.toString());
-    columnTypes.add(TSDataType.TEXT.toString());
->>>>>>> f514abd9
   }
 
   @Override
