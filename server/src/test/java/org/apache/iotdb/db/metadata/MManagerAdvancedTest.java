--- conflicted
+++ resolved
@@ -24,10 +24,6 @@
 import java.io.IOException;
 import java.util.List;
 import org.apache.iotdb.db.exception.metadata.MetadataException;
-<<<<<<< HEAD
-import org.apache.iotdb.db.exception.metadata.MetadataException;
-=======
->>>>>>> 9855f06f
 import org.apache.iotdb.db.exception.storageGroup.StorageGroupException;
 import org.apache.iotdb.db.metadata.mnode.MNode;
 import org.apache.iotdb.db.utils.EnvironmentUtils;
@@ -100,27 +96,10 @@
 
   @Test
   public void testCache() throws MetadataException, IOException, StorageGroupException {
-<<<<<<< HEAD
-    mmanager.addPathToMTree("root.vehicle.d2.s0", "DOUBLE", "RLE");
-    mmanager.addPathToMTree("root.vehicle.d2.s1", "BOOLEAN", "PLAIN");
-    mmanager.addPathToMTree("root.vehicle.d2.s2.g0", "TEXT", "PLAIN");
-    mmanager.addPathToMTree("root.vehicle.d2.s3", "TEXT", "PLAIN");
-
-    Assert.assertEquals(TSDataType.INT32,
-        mmanager.checkPathStorageGroupAndGetDataType("root.vehicle.d0.s0").getDataType());
-    Assert.assertEquals(TSDataType.INT64,
-        mmanager.checkPathStorageGroupAndGetDataType("root.vehicle.d0.s1").getDataType());
-
-    Assert.assertFalse(
-        mmanager.checkPathStorageGroupAndGetDataType("root.vehicle.d0.s100").isSuccessfully());
-    Assert.assertNull(
-        mmanager.checkPathStorageGroupAndGetDataType("root.vehicle.d0.s100").getDataType());
-=======
     mmanager.createTimeseries("root.vehicle.d2.s0", "DOUBLE", "RLE");
     mmanager.createTimeseries("root.vehicle.d2.s1", "BOOLEAN", "PLAIN");
     mmanager.createTimeseries("root.vehicle.d2.s2.g0", "TEXT", "PLAIN");
     mmanager.createTimeseries("root.vehicle.d2.s3", "TEXT", "PLAIN");
->>>>>>> 9855f06f
 
     MNode node = mmanager.getNodeByPath("root.vehicle.d0");
     Assert.assertEquals(TSDataType.INT32, node.getChild("s0").getSchema().getType());
@@ -132,23 +111,4 @@
       // ignore
     }
   }
-<<<<<<< HEAD
-
-  @Test
-  public void testGetNextLevelPath()
-      throws MetadataException, IOException, StorageGroupException {
-    mmanager.addPathToMTree("root.vehicle.d2.s0", "DOUBLE", "RLE");
-    mmanager.addPathToMTree("root.vehicle.d2.s1", "BOOLEAN", "PLAIN");
-    mmanager.addPathToMTree("root.vehicle.d2.s2.g0", "TEXT", "PLAIN");
-    mmanager.addPathToMTree("root.vehicle.d2.s3", "TEXT", "PLAIN");
-
-    List<String> paths = mmanager.getLeafNodePathInNextLevel("root.vehicle.d2");
-    Assert.assertEquals(3, paths.size());
-
-    paths = mmanager.getLeafNodePathInNextLevel("root.vehicle.d2.s2");
-    Assert.assertEquals(1, paths.size());
-  }
-
-=======
->>>>>>> 9855f06f
 }