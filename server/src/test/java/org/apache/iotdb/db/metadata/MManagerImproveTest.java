/*
 * Licensed to the Apache Software Foundation (ASF) under one
 * or more contributor license agreements.  See the NOTICE file
 * distributed with this work for additional information
 * regarding copyright ownership.  The ASF licenses this file
 * to you under the Apache License, Version 2.0 (the
 * "License"); you may not use this file except in compliance
 * with the License.  You may obtain a copy of the License at
 *
 *     http://www.apache.org/licenses/LICENSE-2.0
 *
 * Unless required by applicable law or agreed to in writing,
 * software distributed under the License is distributed on an
 * "AS IS" BASIS, WITHOUT WARRANTIES OR CONDITIONS OF ANY
 * KIND, either express or implied.  See the License for the
 * specific language governing permissions and limitations
 * under the License.
 */
package org.apache.iotdb.db.metadata;

import java.util.Arrays;
import org.apache.iotdb.db.exception.metadata.MetadataException;
import org.apache.iotdb.db.metadata.mnode.MNode;
import org.apache.iotdb.db.metadata.mnode.MeasurementMNode;
import org.apache.iotdb.db.service.IoTDB;
import org.apache.iotdb.db.utils.EnvironmentUtils;
import org.apache.iotdb.tsfile.common.conf.TSFileDescriptor;
import org.apache.iotdb.tsfile.file.metadata.enums.TSDataType;
import org.apache.iotdb.tsfile.file.metadata.enums.TSEncoding;
import org.junit.After;
import org.junit.Before;
import org.junit.Test;
import org.slf4j.Logger;
import org.slf4j.LoggerFactory;

import java.util.ArrayList;
import java.util.Collections;
import java.util.List;

import static org.junit.Assert.*;

public class MManagerImproveTest {

  private static Logger logger = LoggerFactory.getLogger(MManagerImproveTest.class);

  private static final int TIMESERIES_NUM = 1000;
  private static final int DEVICE_NUM = 10;
  private static MManager mManager = null;

  @Before
  public void setUp() throws Exception {
    EnvironmentUtils.envSetUp();
    mManager = IoTDB.metaManager;
    mManager.setStorageGroup(Arrays.asList("root", "t1", "v2"));

    for (int j = 0; j < DEVICE_NUM; j++) {
      for (int i = 0; i < TIMESERIES_NUM; i++) {
<<<<<<< HEAD
        mManager.createTimeseries(Arrays.asList("root", "t1", "v2", "d" + j, "s" + i), TSDataType.TEXT, TSEncoding.RLE,
=======
        String p = "root.t1.v2.d" + j + ".s" + i;
        mManager.createTimeseries(p, TSDataType.TEXT, TSEncoding.PLAIN,
>>>>>>> 794ad5fd
            TSFileDescriptor.getInstance().getConfig().getCompressor(), Collections.emptyMap());
      }
    }

  }


  @Test
  public void checkSetUp() {
    mManager = IoTDB.metaManager;
    assertTrue(mManager.isPathExist(Arrays.asList("root", "t1", "v2", "d3", "s5")));
    assertFalse(mManager.isPathExist(Arrays.asList("root", "t1", "v2", "d9", "s" + TIMESERIES_NUM)));
    assertFalse(mManager.isPathExist(Arrays.asList("root", "t10")));
  }

  @Test
  public void analyseTimeCost() throws MetadataException {
    mManager = IoTDB.metaManager;

    long startTime, endTime;
    long string_combine, path_exist, list_init, check_filelevel, get_seriestype;
    string_combine = path_exist = list_init = check_filelevel = get_seriestype = 0;

    List<String> pathNodes = Arrays.asList("root", "t1", "v2", "d3", "s5");

    startTime = System.currentTimeMillis();
    for (int i = 0; i < 100000; i++) {
      assertTrue(mManager.isPathExist(pathNodes));
    }
    endTime = System.currentTimeMillis();
    path_exist += endTime - startTime;

    startTime = System.currentTimeMillis();
    endTime = System.currentTimeMillis();
    list_init += endTime - startTime;

    startTime = System.currentTimeMillis();
    for (int i = 0; i < 100000; i++) {
      TSDataType dataType = mManager.getSeriesType(pathNodes);
      assertEquals(TSDataType.TEXT, dataType);
    }
    endTime = System.currentTimeMillis();
    get_seriestype += endTime - startTime;

    logger.debug("string combine:\t" + string_combine);
    logger.debug("seriesPath exist:\t" + path_exist);
    logger.debug("list init:\t" + list_init);
    logger.debug("check file level:\t" + check_filelevel);
    logger.debug("get series type:\t" + get_seriestype);
  }

  private void doOriginTest(List<String> deviceId, List<String> measurementList)
      throws MetadataException {
    for (String measurement : measurementList) {
      List<String> path = new ArrayList<>(deviceId);
      path.add(measurement);
      assertTrue(mManager.isPathExist(path));
      TSDataType dataType = mManager.getSeriesType(path);
      assertEquals(TSDataType.TEXT, dataType);
    }
  }

  private void doPathLoopOnceTest(List<String> deviceId, List<String> measurementList)
      throws MetadataException {
    for (String measurement : measurementList) {
      List<String> path = new ArrayList<>(deviceId);
      path.add(measurement);
      TSDataType dataType = mManager.getSeriesType(path);
      assertEquals(TSDataType.TEXT, dataType);
    }
  }

  private void doCacheTest(List<String> deviceId, List<String> measurementList) throws MetadataException {
    MNode node = null;
    try {
      node = mManager.getDeviceMNodeWithAutoCreateAndReadLock(MetaUtils.concatDetachedPathByDot(deviceId), deviceId);
      for (String s : measurementList) {
        assertTrue(node.hasChild(s));
        MeasurementMNode measurementNode = (MeasurementMNode) node.getChild(s);
        TSDataType dataType = measurementNode.getSchema().getType();
        assertEquals(TSDataType.TEXT, dataType);
      }
    } finally {
      if (node != null) {
        node.readUnlock();
      }
    }
  }

  @Test
  public void improveTest() throws MetadataException {
    mManager = IoTDB.metaManager;

    List<List<String>> deviceIdList = new ArrayList<>();
    for (int i = 0; i < DEVICE_NUM; i++) {
      deviceIdList.add(Arrays.asList("root", "t1", "v2", "d" + i));
    }
    List<String> measurementList = new ArrayList<>();
    for (int i = 0; i < TIMESERIES_NUM; i++) {
      measurementList.add("s" + i);
    }

    long startTime = System.currentTimeMillis();
    for (List<String> deviceId : deviceIdList) {
      doOriginTest(deviceId, measurementList);
    }
    long endTime = System.currentTimeMillis();
    logger.debug("origin:\t" + (endTime - startTime));

    startTime = System.currentTimeMillis();
    for (List<String> deviceId : deviceIdList) {
      doPathLoopOnceTest(deviceId, measurementList);
    }
    endTime = System.currentTimeMillis();
    logger.debug("seriesPath loop once:\t" + (endTime - startTime));

    startTime = System.currentTimeMillis();
    for (List<String> deviceId : deviceIdList) {
      doCacheTest(deviceId, measurementList);
    }
    endTime = System.currentTimeMillis();
    logger.debug("add cache:\t" + (endTime - startTime));
  }

  @After
  public void tearDown() throws Exception {
    EnvironmentUtils.cleanEnv();
  }

}<|MERGE_RESOLUTION|>--- conflicted
+++ resolved
@@ -55,12 +55,7 @@
 
     for (int j = 0; j < DEVICE_NUM; j++) {
       for (int i = 0; i < TIMESERIES_NUM; i++) {
-<<<<<<< HEAD
-        mManager.createTimeseries(Arrays.asList("root", "t1", "v2", "d" + j, "s" + i), TSDataType.TEXT, TSEncoding.RLE,
-=======
-        String p = "root.t1.v2.d" + j + ".s" + i;
-        mManager.createTimeseries(p, TSDataType.TEXT, TSEncoding.PLAIN,
->>>>>>> 794ad5fd
+        mManager.createTimeseries(Arrays.asList("root", "t1", "v2", "d" + j, "s" + i), TSDataType.TEXT, TSEncoding.PLAIN,
             TSFileDescriptor.getInstance().getConfig().getCompressor(), Collections.emptyMap());
       }
     }
