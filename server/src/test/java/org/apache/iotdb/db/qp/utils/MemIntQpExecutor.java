/*
 * Licensed to the Apache Software Foundation (ASF) under one
 * or more contributor license agreements.  See the NOTICE file
 * distributed with this work for additional information
 * regarding copyright ownership.  The ASF licenses this file
 * to you under the Apache License, Version 2.0 (the
 * "License"); you may not use this file except in compliance
 * with the License.  You may obtain a copy of the License at
 *
 *     http://www.apache.org/licenses/LICENSE-2.0
 *
 * Unless required by applicable law or agreed to in writing,
 * software distributed under the License is distributed on an
 * "AS IS" BASIS, WITHOUT WARRANTIES OR CONDITIONS OF ANY
 * KIND, either express or implied.  See the License for the
 * specific language governing permissions and limitations
 * under the License.
 */
package org.apache.iotdb.db.qp.utils;

import java.util.ArrayList;
import java.util.HashMap;
import java.util.List;
import java.util.Map;
import java.util.Map.Entry;
import java.util.TreeMap;
import java.util.TreeSet;
import org.apache.iotdb.db.conf.IoTDBConstant;
import org.apache.iotdb.db.exception.query.QueryProcessException;
import org.apache.iotdb.db.qp.constant.SQLConstant;
import org.apache.iotdb.db.qp.executor.AbstractQueryProcessExecutor;
import org.apache.iotdb.db.qp.physical.PhysicalPlan;
import org.apache.iotdb.db.qp.physical.crud.AggregationPlan;
import org.apache.iotdb.db.qp.physical.crud.BatchInsertPlan;
import org.apache.iotdb.db.qp.physical.crud.DeletePlan;
import org.apache.iotdb.db.qp.physical.crud.FillQueryPlan;
import org.apache.iotdb.db.qp.physical.crud.GroupByPlan;
import org.apache.iotdb.db.qp.physical.crud.InsertPlan;
import org.apache.iotdb.db.qp.physical.crud.UpdatePlan;
import org.apache.iotdb.db.qp.physical.sys.AuthorPlan;
import org.apache.iotdb.db.query.context.QueryContext;
import org.apache.iotdb.db.query.fill.IFill;
import org.apache.iotdb.tsfile.file.metadata.enums.TSDataType;
import org.apache.iotdb.tsfile.read.common.Path;
import org.apache.iotdb.tsfile.read.expression.IExpression;
import org.apache.iotdb.tsfile.read.query.dataset.QueryDataSet;
import org.apache.iotdb.tsfile.utils.Pair;
import org.slf4j.Logger;
import org.slf4j.LoggerFactory;

/**
 * Implement a simple executor with a memory demo reading processor for test.
 */
public class MemIntQpExecutor extends AbstractQueryProcessExecutor {

  private static Logger LOG = LoggerFactory.getLogger(MemIntQpExecutor.class);

  // pathStr, TreeMap<time, value>
  private Map<String, TestSeries> demoMemDataBase = new HashMap<>();

  private TreeSet<Long> timeStampUnion = new TreeSet<>();
  private Map<String, List<String>> fakeAllPaths;

  public void setFakeAllPaths(Map<String, List<String>> fakeAllPaths) {
    this.fakeAllPaths = fakeAllPaths;
  }

  @Override
  public TSDataType getSeriesType(Path fullPath) {
    if (fullPath.equals(SQLConstant.RESERVED_TIME)) {
      return TSDataType.INT64;
    }
    if (fullPath.equals(SQLConstant.RESERVED_FREQ)) {
      return TSDataType.FLOAT;
    }
    if (fakeAllPaths != null && fakeAllPaths.containsKey(fullPath.toString())) {
      return TSDataType.INT32;
    }
    if (demoMemDataBase.containsKey(fullPath.toString())) {
      return TSDataType.FLOAT;
    }
    return null;
  }

  @Override
  public boolean processNonQuery(PhysicalPlan plan) throws QueryProcessException {
    switch (plan.getOperatorType()) {
      case DELETE:
        delete((DeletePlan) plan);
        return true;
      case UPDATE:
        UpdatePlan update = (UpdatePlan) plan;
        for (Pair<Long, Long> timePair : update.getIntervals()) {
          update(update.getPath(), timePair.left, timePair.right, update.getValue());
        }
        return true;
      case INSERT:
        insert((InsertPlan) plan);
        return true;
      default:
        throw new UnsupportedOperationException();
    }
  }

  @Override
<<<<<<< HEAD
  public QueryDataSet aggregate(List<Path> paths, List<String> aggres, IExpression expression,
      QueryContext context) {
=======
  public QueryDataSet aggregate(AggregationPlan aggregationPlan, QueryContext context)
      throws PathException, IOException, StorageEngineException, QueryFilterOptimizationException {
>>>>>>> 22001156
    return null;
  }

  @Override
<<<<<<< HEAD
  public QueryDataSet groupBy(List<Path> paths, List<String> aggres, IExpression expression,
                              long unit, long slidingStep, long startTime, long endTime,
                              QueryContext context) {
=======
  public QueryDataSet groupBy(GroupByPlan groupByPlan, QueryContext context)
      throws IOException, PathException, StorageEngineException, QueryFilterOptimizationException {
>>>>>>> 22001156
    return null;
  }

  @Override
<<<<<<< HEAD
  public QueryDataSet fill(List<Path> fillPaths, long queryTime, Map<TSDataType, IFill> fillTypes,
      QueryContext context) {
=======
  public QueryDataSet fill(FillQueryPlan fillQueryPlan, QueryContext context)
      throws IOException, PathException, StorageEngineException {
>>>>>>> 22001156
    return null;
  }


  @Override
  public boolean judgePathExists(Path path) {
    if (SQLConstant.isReservedPath(path)) {
      return true;
    }
    if (fakeAllPaths != null) {
      return fakeAllPaths.containsKey(path.toString());
    }
    return demoMemDataBase.containsKey(path.toString());
  }

  @Override
  public void update(Path path, long startTime, long endTime, String value) {
    if (!demoMemDataBase.containsKey(path.toString())) {
      LOG.warn("no series:{}", path);
    }
    TestSeries series = demoMemDataBase.get(path.toString());
    for (Entry<Long, Integer> entry : series.data.entrySet()) {
      long timestamp = entry.getKey();
      if (timestamp >= startTime && timestamp <= endTime) {
        entry.setValue(Integer.valueOf(value));
      }
    }
    LOG.info("update, series:{}, time range:<{},{}>, value:{}", path, startTime, endTime, value);
  }

  @Override
  public void delete(Path path, long deleteTime) {
    if (!demoMemDataBase.containsKey(path.toString())) {
      return;
    }
    TestSeries series = demoMemDataBase.get(path.toString());
    TreeMap<Long, Integer> delResult = new TreeMap<>();
    for (Entry<Long, Integer> entry : series.data.entrySet()) {
      long timestamp = entry.getKey();
      if (timestamp >= deleteTime) {
        delResult.put(timestamp, entry.getValue());
      }
    }
    series.data = delResult;
    LOG.info("delete series:{}, timestamp:{}", path, deleteTime);
  }

  @Override
  public List<String> getAllPaths(String fullPath) {
    return fakeAllPaths != null ? fakeAllPaths.get(fullPath) : new ArrayList<String>() {
      {
        add(fullPath);
      }
    };
  }

  @Override
  public void insert(InsertPlan insertPlan) {
    for (int i = 0; i < insertPlan.getMeasurements().length; i++) {
      String strPath =
          insertPlan.getDeviceId() + IoTDBConstant.PATH_SEPARATOR + insertPlan.getMeasurements()[i];
      if (!demoMemDataBase.containsKey(strPath)) {
        demoMemDataBase.put(strPath, new TestSeries());
      }
      demoMemDataBase.get(strPath).data
          .put(insertPlan.getTime(), Integer.valueOf(insertPlan.getValues()[i]));
      timeStampUnion.add(insertPlan.getTime());
    }
  }

  @Override
  public Integer[] insertBatch(BatchInsertPlan batchInsertPlan) {
    return null;
  }

  @Override
  protected QueryDataSet processAuthorQuery(AuthorPlan plan, QueryContext context) {
    return null;
  }

  private class TestSeries {

    public TreeMap<Long, Integer> data = new TreeMap<>();
  }
}<|MERGE_RESOLUTION|>--- conflicted
+++ resolved
@@ -39,10 +39,8 @@
 import org.apache.iotdb.db.qp.physical.crud.UpdatePlan;
 import org.apache.iotdb.db.qp.physical.sys.AuthorPlan;
 import org.apache.iotdb.db.query.context.QueryContext;
-import org.apache.iotdb.db.query.fill.IFill;
 import org.apache.iotdb.tsfile.file.metadata.enums.TSDataType;
 import org.apache.iotdb.tsfile.read.common.Path;
-import org.apache.iotdb.tsfile.read.expression.IExpression;
 import org.apache.iotdb.tsfile.read.query.dataset.QueryDataSet;
 import org.apache.iotdb.tsfile.utils.Pair;
 import org.slf4j.Logger;
@@ -103,36 +101,17 @@
   }
 
   @Override
-<<<<<<< HEAD
-  public QueryDataSet aggregate(List<Path> paths, List<String> aggres, IExpression expression,
-      QueryContext context) {
-=======
-  public QueryDataSet aggregate(AggregationPlan aggregationPlan, QueryContext context)
-      throws PathException, IOException, StorageEngineException, QueryFilterOptimizationException {
->>>>>>> 22001156
+  public QueryDataSet aggregate(AggregationPlan aggregationPlan, QueryContext context) {
     return null;
   }
 
   @Override
-<<<<<<< HEAD
-  public QueryDataSet groupBy(List<Path> paths, List<String> aggres, IExpression expression,
-                              long unit, long slidingStep, long startTime, long endTime,
-                              QueryContext context) {
-=======
-  public QueryDataSet groupBy(GroupByPlan groupByPlan, QueryContext context)
-      throws IOException, PathException, StorageEngineException, QueryFilterOptimizationException {
->>>>>>> 22001156
+  public QueryDataSet groupBy(GroupByPlan groupByPlan, QueryContext context) {
     return null;
   }
 
   @Override
-<<<<<<< HEAD
-  public QueryDataSet fill(List<Path> fillPaths, long queryTime, Map<TSDataType, IFill> fillTypes,
-      QueryContext context) {
-=======
-  public QueryDataSet fill(FillQueryPlan fillQueryPlan, QueryContext context)
-      throws IOException, PathException, StorageEngineException {
->>>>>>> 22001156
+  public QueryDataSet fill(FillQueryPlan fillQueryPlan, QueryContext context) {
     return null;
   }
 
