/*
 * Licensed to the Apache Software Foundation (ASF) under one
 * or more contributor license agreements.  See the NOTICE file
 * distributed with this work for additional information
 * regarding copyright ownership.  The ASF licenses this file
 * to you under the Apache License, Version 2.0 (the
 * "License"); you may not use this file except in compliance
 * with the License.  You may obtain a copy of the License at
 *
 *     http://www.apache.org/licenses/LICENSE-2.0
 *
 * Unless required by applicable law or agreed to in writing,
 * software distributed under the License is distributed on an
 * "AS IS" BASIS, WITHOUT WARRANTIES OR CONDITIONS OF ANY
 * KIND, either express or implied.  See the License for the
 * specific language governing permissions and limitations
 * under the License.
 */
package org.apache.iotdb.db.query.executor;

import java.io.IOException;
import java.util.ArrayList;
<<<<<<< HEAD
import org.apache.iotdb.db.qp.physical.crud.GroupByPlan;
import org.apache.iotdb.db.query.aggregation.impl.CountAggrFunc;
=======
import org.apache.iotdb.db.exception.StorageEngineException;
import org.apache.iotdb.db.exception.query.PathException;
import org.apache.iotdb.db.qp.physical.crud.GroupByPlan;
import org.apache.iotdb.db.query.aggregation.impl.CountAggrResult;
>>>>>>> 9855f06f
import org.apache.iotdb.db.query.dataset.groupby.GroupByEngineDataSet;
import org.apache.iotdb.db.query.dataset.groupby.GroupByWithValueFilterDataSet;
import org.apache.iotdb.tsfile.utils.Pair;
import org.junit.Assert;
import org.junit.Test;

public class GroupByEngineDataSetTest {

  @Test
  public void test1() throws IOException {
    long queryId = 1000L;
    long unit = 3;
    long slidingStep = 5;
    long startTime = 8;
    long endTime = 8 + 4 * 5 + 3;

    long[] startTimeArray = {8, 13, 18, 23, 28};
    long[] endTimeArray = {11, 16, 21, 26, 31};

    GroupByPlan groupByPlan = new GroupByPlan();
    groupByPlan.setInterval(unit);
    groupByPlan.setSlidingStep(slidingStep);
    groupByPlan.setStartTime(startTime);
    groupByPlan.setEndTime(endTime);

    GroupByEngineDataSet groupByEngine = new GroupByWithValueFilterDataSet(queryId, groupByPlan);
    int cnt = 0;
    while (groupByEngine.hasNext()) {
      Pair pair = groupByEngine.nextTimePartition();
      Assert.assertTrue(cnt < startTimeArray.length);
      Assert.assertEquals(startTimeArray[cnt], pair.left);
      Assert.assertEquals(endTimeArray[cnt], pair.right);
      cnt++;
    }
    Assert.assertEquals(startTimeArray.length, cnt);
  }

  @Test
  public void test2() throws IOException {
    long queryId = 1000L;
    long unit = 3;
    long slidingStep = 5;
    long startTime = 8;
    long endTime = 8 + 4 * 5 + 3;

    long[] startTimeArray = {8, 13, 18, 23, 28};
    long[] endTimeArray = {11, 16, 21, 26, 31};

    GroupByPlan groupByPlan = new GroupByPlan();
    groupByPlan.setInterval(unit);
    groupByPlan.setSlidingStep(slidingStep);
    groupByPlan.setStartTime(startTime);
    groupByPlan.setEndTime(endTime);
    GroupByEngineDataSet groupByEngine = new GroupByWithValueFilterDataSet(queryId, groupByPlan);
    int cnt = 0;
    while (groupByEngine.hasNext()) {
      Pair pair = groupByEngine.nextTimePartition();
      Assert.assertTrue(cnt < startTimeArray.length);
      Assert.assertEquals(startTimeArray[cnt], pair.left);
      Assert.assertEquals(endTimeArray[cnt], pair.right);
      cnt++;
    }
    Assert.assertEquals(startTimeArray.length, cnt);
  }

  @Test
  public void test3() throws IOException {
    long queryId = 1000L;
    long unit = 3;
    long slidingStep = 3;
    long startTime = 8;
    long endTime = 8 + 5 * 3;

    long[] startTimeArray = {8, 11, 14, 17, 20};
    long[] endTimeArray = {11, 14, 17, 20, 23};

    GroupByPlan groupByPlan = new GroupByPlan();
    groupByPlan.setInterval(unit);
    groupByPlan.setSlidingStep(slidingStep);
    groupByPlan.setStartTime(startTime);
    groupByPlan.setEndTime(endTime);
    GroupByEngineDataSet groupByEngine = new GroupByWithValueFilterDataSet(queryId, groupByPlan);
    int cnt = 0;
    while (groupByEngine.hasNext()) {
      Pair pair = groupByEngine.nextTimePartition();
      Assert.assertTrue(cnt < startTimeArray.length);
      Assert.assertEquals(startTimeArray[cnt], pair.left);
      Assert.assertEquals(endTimeArray[cnt], pair.right);
      cnt++;
    }
    Assert.assertEquals(startTimeArray.length, cnt);
  }

  @Test
  public void test4() throws IOException {
    long queryId = 1000L;
    long unit = 3;
    long slidingStep = 3;
    long startTime = 8;
    long endTime = 8 + 5 * 3;

    long[] startTimeArray = {8, 11, 14, 17, 20};
    long[] endTimeArray = {11, 14, 17, 20, 23};

    GroupByPlan groupByPlan = new GroupByPlan();
    groupByPlan.setInterval(unit);
    groupByPlan.setSlidingStep(slidingStep);
    groupByPlan.setStartTime(startTime);
    groupByPlan.setEndTime(endTime);
    GroupByEngineDataSet groupByEngine = new GroupByWithValueFilterDataSet(queryId, groupByPlan);

    int cnt = 0;
    while (groupByEngine.hasNext()) {
      Pair pair = groupByEngine.nextTimePartition();
      Assert.assertTrue(cnt < startTimeArray.length);
      Assert.assertEquals(startTimeArray[cnt], pair.left);
      Assert.assertEquals(endTimeArray[cnt], pair.right);
      cnt++;
    }
    Assert.assertEquals(startTimeArray.length, cnt);
  }

  @Test
  public void test5() throws IOException {
    long queryId = 1000L;
    long unit = 3;
    long slidingStep = 3;
    long startTime = 8;
    long endTime = 8 + 5 * 3 + 2;

    long[] startTimeArray = {8, 11, 14, 17, 20, 23};
    long[] endTimeArray = {11, 14, 17, 20, 23, 25};

    GroupByPlan groupByPlan = new GroupByPlan();
    groupByPlan.setInterval(unit);
    groupByPlan.setSlidingStep(slidingStep);
    groupByPlan.setStartTime(startTime);
    groupByPlan.setEndTime(endTime);
    ArrayList<Object> aggrList = new ArrayList<>();
    aggrList.add(new CountAggrResult());
    GroupByEngineDataSet groupByEngine = new GroupByWithValueFilterDataSet(queryId, groupByPlan);
    int cnt = 0;
    while (groupByEngine.hasNext()) {
      Pair pair = groupByEngine.nextTimePartition();
      Assert.assertTrue(cnt < startTimeArray.length);
      Assert.assertEquals(startTimeArray[cnt], pair.left);
      Assert.assertEquals(endTimeArray[cnt], pair.right);
      cnt++;
    }
    Assert.assertEquals(startTimeArray.length, cnt);
  }
}<|MERGE_RESOLUTION|>--- conflicted
+++ resolved
@@ -20,15 +20,10 @@
 
 import java.io.IOException;
 import java.util.ArrayList;
-<<<<<<< HEAD
-import org.apache.iotdb.db.qp.physical.crud.GroupByPlan;
-import org.apache.iotdb.db.query.aggregation.impl.CountAggrFunc;
-=======
 import org.apache.iotdb.db.exception.StorageEngineException;
 import org.apache.iotdb.db.exception.query.PathException;
 import org.apache.iotdb.db.qp.physical.crud.GroupByPlan;
 import org.apache.iotdb.db.query.aggregation.impl.CountAggrResult;
->>>>>>> 9855f06f
 import org.apache.iotdb.db.query.dataset.groupby.GroupByEngineDataSet;
 import org.apache.iotdb.db.query.dataset.groupby.GroupByWithValueFilterDataSet;
 import org.apache.iotdb.tsfile.utils.Pair;
@@ -67,7 +62,7 @@
   }
 
   @Test
-  public void test2() throws IOException {
+  public void test2() throws IOException, PathException, StorageEngineException {
     long queryId = 1000L;
     long unit = 3;
     long slidingStep = 5;
@@ -95,7 +90,7 @@
   }
 
   @Test
-  public void test3() throws IOException {
+  public void test3() throws IOException, PathException, StorageEngineException {
     long queryId = 1000L;
     long unit = 3;
     long slidingStep = 3;
@@ -123,7 +118,7 @@
   }
 
   @Test
-  public void test4() throws IOException {
+  public void test4() throws IOException, PathException, StorageEngineException {
     long queryId = 1000L;
     long unit = 3;
     long slidingStep = 3;
@@ -139,7 +134,6 @@
     groupByPlan.setStartTime(startTime);
     groupByPlan.setEndTime(endTime);
     GroupByEngineDataSet groupByEngine = new GroupByWithValueFilterDataSet(queryId, groupByPlan);
-
     int cnt = 0;
     while (groupByEngine.hasNext()) {
       Pair pair = groupByEngine.nextTimePartition();
@@ -152,7 +146,7 @@
   }
 
   @Test
-  public void test5() throws IOException {
+  public void test5() throws IOException, PathException, StorageEngineException {
     long queryId = 1000L;
     long unit = 3;
     long slidingStep = 3;
