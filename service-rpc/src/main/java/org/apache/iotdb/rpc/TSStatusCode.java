--- conflicted
+++ resolved
@@ -63,18 +63,15 @@
   NOT_LOGIN_ERROR(601),
   NO_PERMISSION_ERROR(602),
   UNINITIALIZED_AUTH_ERROR(603),
-<<<<<<< HEAD
 
   PARTITION_NOT_READY(700),
   TIME_OUT(701),
   NO_LEADER(702),
   UNSUPPORTED_OPERATION(703),
-  NODE_READ_ONLY(704);
-
-=======
+  NODE_READ_ONLY(704),
+  
   INCOMPATIBLE_VERSION(203)
   ;
->>>>>>> d6ae1c3b
 
   private int statusCode;
 
