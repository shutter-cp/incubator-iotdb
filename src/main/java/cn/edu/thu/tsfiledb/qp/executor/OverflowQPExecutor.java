package cn.edu.thu.tsfiledb.qp.executor;

import java.io.IOException;
import java.util.ArrayList;
import java.util.HashSet;
import java.util.List;
import java.util.Set;

import cn.edu.thu.tsfiledb.query.engine.FilterStructure;
import org.slf4j.Logger;
import org.slf4j.LoggerFactory;

import cn.edu.thu.tsfiledb.auth.AuthException;
import cn.edu.thu.tsfiledb.engine.exception.FileNodeManagerException;
import cn.edu.thu.tsfiledb.engine.filenode.FileNodeManager;
import cn.edu.thu.tsfiledb.exception.ArgsErrorException;
import cn.edu.thu.tsfiledb.exception.PathErrorException;
import cn.edu.thu.tsfiledb.metadata.MManager;
import cn.edu.thu.tsfiledb.qp.constant.SQLConstant;
import cn.edu.thu.tsfiledb.qp.logical.sys.AuthorOperator;
import cn.edu.thu.tsfiledb.qp.logical.sys.MetadataOperator;
import cn.edu.thu.tsfiledb.qp.logical.sys.PropertyOperator;
import cn.edu.thu.tsfiledb.qp.physical.PhysicalPlan;
import cn.edu.thu.tsfiledb.qp.physical.crud.DeletePlan;
import cn.edu.thu.tsfiledb.qp.physical.crud.InsertPlan;
import cn.edu.thu.tsfiledb.qp.physical.crud.UpdatePlan;
import cn.edu.thu.tsfiledb.qp.physical.sys.AuthorPlan;
import cn.edu.thu.tsfiledb.qp.physical.sys.LoadDataPlan;
import cn.edu.thu.tsfiledb.qp.physical.sys.MetadataPlan;
import cn.edu.thu.tsfiledb.qp.physical.sys.PropertyPlan;
import cn.edu.thu.tsfiledb.query.engine.OverflowQueryEngine;
import cn.edu.thu.tsfiledb.utils.LoadDataUtils;
import cn.edu.tsinghua.tsfile.common.exception.ProcessorException;
import cn.edu.tsinghua.tsfile.common.utils.Pair;
import cn.edu.tsinghua.tsfile.file.metadata.enums.TSDataType;
import cn.edu.tsinghua.tsfile.timeseries.filter.definition.FilterExpression;
import cn.edu.tsinghua.tsfile.timeseries.read.qp.Path;
import cn.edu.tsinghua.tsfile.timeseries.read.query.QueryDataSet;
import cn.edu.tsinghua.tsfile.timeseries.write.record.DataPoint;
import cn.edu.tsinghua.tsfile.timeseries.write.record.TSRecord;

public class OverflowQPExecutor extends QueryProcessExecutor {

	private static final Logger logger = LoggerFactory.getLogger(OverflowQPExecutor.class);
	private OverflowQueryEngine queryEngine;
	private FileNodeManager fileNodeManager;
	private MManager mManager = MManager.getInstance();

	public OverflowQPExecutor() {
		queryEngine = new OverflowQueryEngine();
		fileNodeManager = FileNodeManager.getInstance();
	}

	@Override
	public boolean processNonQuery(PhysicalPlan plan) throws ProcessorException {
		switch (plan.getOperatorType()) {
		case DELETE:
			DeletePlan delete = (DeletePlan) plan;
			return delete(delete.getPaths(), delete.getDeleteTime());
		case UPDATE:
			UpdatePlan update = (UpdatePlan) plan;
			boolean flag = true;
			for (Pair<Long, Long> timePair : update.getIntervals()) {
				flag &= update(update.getPath(), timePair.left, timePair.right, update.getValue());
			}
			return flag;
		// return update(update.getPath(), update.getStartTime(),
		// update.getEndTime(), update.getValue());
		case INSERT:
			InsertPlan insert = (InsertPlan) plan;
			int result = multiInsert(insert.getDeltaObject(), insert.getTime(), insert.getMeasurements(),
					insert.getValues());
			return result > 0;
		case AUTHOR:
			AuthorPlan author = (AuthorPlan) plan;
			return operateAuthor(author);
		case LOADDATA:
			LoadDataPlan loadData = (LoadDataPlan) plan;
			LoadDataUtils load = new LoadDataUtils();
			load.loadLocalDataMultiPass(loadData.getInputFilePath(), loadData.getMeasureType(), getMManager());
			return true;
		case METADATA:
			MetadataPlan metadata = (MetadataPlan) plan;
			return operateMetadata(metadata);
		case PROPERTY:
			PropertyPlan property = (PropertyPlan) plan;
			return operateProperty(property);
		default:
			throw new UnsupportedOperationException(
					String.format("operation %s does not support", plan.getOperatorType()));
		}
	}

	@Override
	protected TSDataType getNonReservedSeriesType(Path path) throws PathErrorException {
		return MManager.getInstance().getSeriesType(path.getFullPath());
	}

	@Override
	protected boolean judgeNonReservedPathExists(Path path) {
		return MManager.getInstance().pathExist(path.getFullPath());
	}

	@Override
<<<<<<< HEAD
	public QueryDataSet aggregate(List<Pair<Path, String>> aggres, List<FilterStructure> filterStructures)
			throws ProcessorException, IOException, PathErrorException {
		return queryEngine.aggregate(aggres, filterStructures);
	}

	@Override
	public QueryDataSet query(int formNumber, List<Path> paths, FilterExpression timeFilter, FilterExpression freqFilter,
			FilterExpression valueFilter, int fetchSize, QueryDataSet lastData) throws ProcessorException {
=======
	public QueryDataSet query(int formNumber, List<Path> paths, FilterExpression timeFilter,
			FilterExpression freqFilter, FilterExpression valueFilter, int fetchSize, QueryDataSet lastData)
			throws ProcessorException {
		QueryDataSet ret;
		for (Path path : paths) {
			if (!mManager.pathExist(path.getFullPath())) {
				throw new ProcessorException(String.format("Timeseries %s does not exist", path.getFullPath()));
			}
			try {
				mManager.getFileNameByPath(path.getFullPath());
			} catch (PathErrorException e) {
				throw new ProcessorException(e);
			}
		}
>>>>>>> bd04aeb8
		try {
			return queryEngine.query(formNumber, paths, timeFilter, freqFilter, valueFilter, lastData, fetchSize);
		} catch (Exception e) {
			throw new ProcessorException(e.getMessage());
		}
	}

	@Override
	public boolean update(Path path, long startTime, long endTime, String value) throws ProcessorException {
		String deltaObjectId = path.getDeltaObjectToString();
		String measurementId = path.getMeasurementToString();

		try {
			String fullPath = deltaObjectId + "." + measurementId;
			if (!mManager.pathExist(fullPath)) {
				throw new ProcessorException(String.format("Timeseries %s does not exist.", fullPath));
			}
			mManager.getFileNameByPath(fullPath);
			TSDataType dataType = mManager.getSeriesType(fullPath);
			/*
			 * modify by liukun
			 */
			if (dataType == TSDataType.TEXT) {
				if ((value.startsWith(SQLConstant.QUOTE) && value.endsWith(SQLConstant.QUOTE))
						|| (value.startsWith(SQLConstant.DQUOTE) && value.endsWith(SQLConstant.DQUOTE))) {
					value = value.substring(1, value.length() - 1);
				}
			}
			fileNodeManager.update(deltaObjectId, measurementId, startTime, endTime, dataType, value);
			return true;
		} catch (PathErrorException e) {
			throw new ProcessorException(e.getMessage());
		} catch (FileNodeManagerException e) {
			e.printStackTrace();
			throw new ProcessorException(e.getMessage());
		}
	}

	@Override
	public boolean delete(Path path, long timestamp) throws ProcessorException {
		String deltaObjectId = path.getDeltaObjectToString();
		String measurementId = path.getMeasurementToString();
		try {
			if (!mManager.pathExist(path.getFullPath())) {
				throw new ProcessorException(String.format("Timeseries %s does not exist.", path.getFullPath()));
			}
			mManager.getFileNameByPath(path.getFullPath());
			TSDataType type = mManager.getSeriesType(path.getFullPath());
			fileNodeManager.delete(deltaObjectId, measurementId, timestamp, type);
			return true;
		} catch (PathErrorException e) {
			throw new ProcessorException(e.getMessage());
		} catch (FileNodeManagerException e) {
			e.printStackTrace();
			throw new ProcessorException(e.getMessage());
		}
	}

	@Override
	// return 0: failed, 1: Overflow, 2:Bufferwrite
	public int insert(Path path, long timestamp, String value) throws ProcessorException {
		String deltaObjectId = path.getDeltaObjectToString();
		String measurementId = path.getMeasurementToString();

		try {
			TSDataType type = mManager.getSeriesType(deltaObjectId + "," + measurementId);
			TSRecord tsRecord = new TSRecord(timestamp, deltaObjectId);
			DataPoint dataPoint = DataPoint.getDataPoint(type, measurementId, value);
			tsRecord.addTuple(dataPoint);
			return fileNodeManager.insert(tsRecord);

		} catch (PathErrorException e) {
			throw new ProcessorException("Error in insert: " + e.getMessage());
		} catch (FileNodeManagerException e) {
			e.printStackTrace();
			throw new ProcessorException(e);
		}
	}

	@Override
	public int multiInsert(String deltaObject, long insertTime, List<String> measurementList, List<String> insertValues)
			throws ProcessorException {
		try {
			TSRecord tsRecord = new TSRecord(insertTime, deltaObject);
			for (int i = 0; i < measurementList.size(); i++) {
				String p = deltaObject + "." + measurementList.get(i);
				if (!mManager.pathExist(p)) {
					throw new ProcessorException(String.format("Timeseries %s does not exist.", p));
				}
				List<Path> paths = new ArrayList<>();
				paths.add(new Path(p));
				mManager.checkFileLevel(paths);
				TSDataType dataType = mManager.getSeriesType(p);
				/*
				 * modify by liukun
				 */
				String value = insertValues.get(i);
				if (dataType == TSDataType.TEXT) {
					if ((value.startsWith(SQLConstant.QUOTE) && value.endsWith(SQLConstant.QUOTE))
							|| (value.startsWith(SQLConstant.DQUOTE) && value.endsWith(SQLConstant.DQUOTE))) {
						value = value.substring(1, value.length() - 1);
					}
				}
				DataPoint dataPoint = DataPoint.getDataPoint(dataType, measurementList.get(i), value);
				tsRecord.addTuple(dataPoint);
			}
			return fileNodeManager.insert(tsRecord);

		} catch (PathErrorException | FileNodeManagerException e) {
			throw new ProcessorException(e.getMessage());
		}
	}

	@Override
	public List<String> getAllPaths(String originPath) throws PathErrorException {
		return getMManager().getPaths(originPath);
	}

	private boolean operateAuthor(AuthorPlan author) throws ProcessorException {
		AuthorOperator.AuthorType authorType = author.getAuthorType();
		String userName = author.getUserName();
		String roleName = author.getRoleName();
		String password = author.getPassword();
		String newPassword = author.getNewPassword();
		Set<Integer> permissions = author.getPermissions();
		Path nodeName = author.getNodeName();
		try {
			boolean flag = true;
			switch (authorType) {
			case UPDATE_USER:
				return updateUser(userName, newPassword);
			case CREATE_USER:
				return createUser(userName, password);
			case CREATE_ROLE:
				return createRole(roleName);
			case DROP_USER:
				return deleteUser(userName);
			case DROP_ROLE:
				return deleteRole(roleName);
			case GRANT_ROLE:
				for (int i : permissions) {
					if (!addPermissionToRole(roleName, nodeName.getFullPath(), i))
						flag = false;
				}
				return flag;
			case GRANT_USER:
				for (int i : permissions) {
					if (!addPermissionToUser(userName, nodeName.getFullPath(), i))
						flag = false;
				}
				return flag;
			case GRANT_ROLE_TO_USER:
				return grantRoleToUser(roleName, userName);
			case REVOKE_USER:
				for (int i : permissions) {
					if (!removePermissionFromUser(userName, nodeName.getFullPath(), i))
						flag = false;
				}
				return flag;
			case REVOKE_ROLE:
				for (int i : permissions) {
					if (!removePermissionFromRole(roleName, nodeName.getFullPath(), i))
						flag = false;
				}
				return flag;
			case REVOKE_ROLE_FROM_USER:
				return revokeRoleFromUser(roleName, userName);
			default:
				break;

			}
		} catch (AuthException e) {
			throw new ProcessorException(e.getMessage());
		}
		return false;
	}

	private boolean operateMetadata(MetadataPlan metadataPlan) throws ProcessorException {
		MetadataOperator.NamespaceType namespaceType = metadataPlan.getNamespaceType();
		Path path = metadataPlan.getPath();
		String dataType = metadataPlan.getDataType();
		String encoding = metadataPlan.getEncoding();
		String[] encodingArgs = metadataPlan.getEncodingArgs();
		List<Path> deletePathList = metadataPlan.getDeletePathList();
		try {
			switch (namespaceType) {
			case ADD_PATH:
				if (mManager.pathExist(path.getFullPath())) {
					throw new ProcessorException(String.format("Timeseries %s already exist", path.getFullPath()));
				}
				mManager.addPathToMTree(path.getFullPath(), dataType, encoding, encodingArgs);
				try {
					String namespacePath = mManager.getFileNameByPath(path.getFullPath());
					fileNodeManager.closeOneFileNode(namespacePath);
				} catch (PathErrorException e) {
					// no operation
				} catch (FileNodeManagerException e) {
					e.printStackTrace();
					throw new ProcessorException(e.getMessage());
				}
				break;
			case DELETE_PATH:
				if (deletePathList != null && !deletePathList.isEmpty()) {
					Set<String> pathSet = new HashSet<>();
					for (Path p : deletePathList) {
						pathSet.addAll(mManager.getPaths(p.getFullPath()));
					}
					if (pathSet.isEmpty()) {
						throw new ProcessorException(
								String.format("Timeseries does not exist and cannot be delete its metadata and data"));
					}
					for (String p : pathSet) {
						if (!mManager.pathExist(p)) {
							throw new ProcessorException(String.format(
									"Timeseries %s does not exist and cannot be delete its metadata and data", p));
						}
					}
					List<String> fullPath = new ArrayList<>();
					fullPath.addAll(pathSet);
					try {
						deleteDataOfTimeSeries(mManager, fullPath);
					} catch (ProcessorException e) {
						// no operation
					}
					for (String p : fullPath) {
						String nameSpacePath = null;
						try {
							nameSpacePath = mManager.getFileNameByPath(p);
						} catch (PathErrorException e) {
							// no operation
						}
						String deleteNameSpacePath = mManager.deletePathFromMTree(p);
						if (deleteNameSpacePath != null) {
							// delete this filenode
							try {
								// clear filenode
								fileNodeManager.clearOneFileNode(deleteNameSpacePath);
								// close processor
								fileNodeManager.deleteOneFileNode(deleteNameSpacePath);
							} catch (FileNodeManagerException e) {
								e.printStackTrace();
								throw new ProcessorException(e.getMessage());
							}
						} else if (nameSpacePath != null) {
							// close this filenode
							try {
								fileNodeManager.closeOneFileNode(nameSpacePath);
							} catch (FileNodeManagerException e) {
								e.printStackTrace();
								throw new ProcessorException(e.getMessage());
							}
						}
					}
				}
				break;
			case SET_FILE_LEVEL:
				if (!mManager.pathExist(path.getFullPath())) {
					throw new ProcessorException(String.format("Timeseries %s does not exist.", path.getFullPath()));
				}
				// Storage group just can be set only once
				mManager.setStorageLevelToMTree(path.getFullPath());
				break;
			default:
				throw new ProcessorException("unknown namespace type:" + namespaceType);
			}
		} catch (PathErrorException | IOException | ArgsErrorException e) {
			throw new ProcessorException(e.getMessage());
		}
		return true;
	}

	/**
	 * Delete all data of timeseries in pathList.
	 *
	 * @param mManager
	 * @param pathList
	 * @throws PathErrorException
	 * @throws ProcessorException
	 */
	private void deleteDataOfTimeSeries(MManager mManager, List<String> pathList)
			throws PathErrorException, ProcessorException {
		for (String p : pathList) {
			DeletePlan deletePlan = new DeletePlan();
			deletePlan.addPath(new Path(p));
			deletePlan.setDeleteTime(Long.MAX_VALUE);
			processNonQuery(deletePlan);
		}
	}

	private boolean operateProperty(PropertyPlan propertyPlan) throws ProcessorException {
		PropertyOperator.PropertyType propertyType = propertyPlan.getPropertyType();
		Path propertyPath = propertyPlan.getPropertyPath();
		Path metadataPath = propertyPlan.getMetadataPath();
		MManager mManager = getMManager();
		try {
			switch (propertyType) {
			case ADD_TREE:
				mManager.addAPTree(propertyPath.getFullPath());
				break;
			case ADD_PROPERTY_LABEL:
				mManager.addPathToPTree(propertyPath.getFullPath());
				break;
			case DELETE_PROPERTY_LABEL:
				mManager.deletePathFromPTree(propertyPath.getFullPath());
				break;
			case ADD_PROPERTY_TO_METADATA:
				mManager.linkMNodeToPTree(propertyPath.getFullPath(), metadataPath.getFullPath());
				break;
			case DEL_PROPERTY_FROM_METADATA:
				mManager.unlinkMNodeFromPTree(propertyPath.getFullPath(), metadataPath.getFullPath());
				break;
			default:
				throw new ProcessorException("unknown namespace type:" + propertyType);
			}
		} catch (PathErrorException | IOException | ArgsErrorException e) {
			throw new ProcessorException("meet error in " + propertyType + " . " + e.getMessage());
		}
		return true;
	}

}<|MERGE_RESOLUTION|>--- conflicted
+++ resolved
@@ -102,7 +102,6 @@
 	}
 
 	@Override
-<<<<<<< HEAD
 	public QueryDataSet aggregate(List<Pair<Path, String>> aggres, List<FilterStructure> filterStructures)
 			throws ProcessorException, IOException, PathErrorException {
 		return queryEngine.aggregate(aggres, filterStructures);
@@ -111,22 +110,7 @@
 	@Override
 	public QueryDataSet query(int formNumber, List<Path> paths, FilterExpression timeFilter, FilterExpression freqFilter,
 			FilterExpression valueFilter, int fetchSize, QueryDataSet lastData) throws ProcessorException {
-=======
-	public QueryDataSet query(int formNumber, List<Path> paths, FilterExpression timeFilter,
-			FilterExpression freqFilter, FilterExpression valueFilter, int fetchSize, QueryDataSet lastData)
-			throws ProcessorException {
-		QueryDataSet ret;
-		for (Path path : paths) {
-			if (!mManager.pathExist(path.getFullPath())) {
-				throw new ProcessorException(String.format("Timeseries %s does not exist", path.getFullPath()));
-			}
-			try {
-				mManager.getFileNameByPath(path.getFullPath());
-			} catch (PathErrorException e) {
-				throw new ProcessorException(e);
-			}
-		}
->>>>>>> bd04aeb8
+
 		try {
 			return queryEngine.query(formNumber, paths, timeFilter, freqFilter, valueFilter, lastData, fetchSize);
 		} catch (Exception e) {
