package cn.edu.thu.tsfiledb.service;

import java.io.IOException;
import java.lang.management.ManagementFactory;
import java.sql.SQLException;

import javax.management.InstanceAlreadyExistsException;
import javax.management.MBeanRegistrationException;
import javax.management.MBeanServer;
import javax.management.MalformedObjectNameException;
import javax.management.NotCompliantMBeanException;
import javax.management.ObjectName;
import javax.management.remote.JMXConnectorServer;

import cn.edu.thu.tsfile.common.exception.ProcessorException;
import cn.edu.thu.tsfiledb.qp.QueryProcessor;
import cn.edu.thu.tsfiledb.qp.executor.OverflowQPExecutor;
import cn.edu.thu.tsfiledb.qp.physical.PhysicalPlan;
import cn.edu.thu.tsfiledb.sys.writelog.WriteLogManager;
import org.apache.thrift.transport.TTransportException;
import org.slf4j.Logger;
import org.slf4j.LoggerFactory;

import cn.edu.thu.tsfiledb.auth.dao.DBDao;
import cn.edu.thu.tsfiledb.auth.dao.DBDaoInitException;
import cn.edu.thu.tsfiledb.conf.TsFileDBConstant;
import cn.edu.thu.tsfiledb.engine.exception.FileNodeManagerException;
import cn.edu.thu.tsfiledb.engine.filenode.FileNodeManager;
import cn.edu.thu.tsfiledb.exception.StartupException;

public class Daemon {

    private static final Logger LOGGER = LoggerFactory.getLogger(Daemon.class);
    static final Daemon instance = new Daemon();
    private JMXConnectorServer jmxServer;
    private MBeanServer mbs;
    private DBDao dBdao;
    private JDBCServerMBean jdbcMBean;
    private MonitorMBean monitorMBean;

    public Daemon() {
        mbs = ManagementFactory.getPlatformMBeanServer();
    }

    public void active() {
        StartupChecks checks = new StartupChecks().withDefaultTest();
        try {
            checks.verify();
        } catch (StartupException e) {
            LOGGER.error("{}: failed to start because of some check fail. {}",TsFileDBConstant.GLOBAL_DB_NAME, e.getMessage());
            return;
        }
        try {
            setUp();
        } catch (MalformedObjectNameException | InstanceAlreadyExistsException | MBeanRegistrationException
                | NotCompliantMBeanException | TTransportException | IOException e) {
            LOGGER.error("{}: failed to start because: {}",TsFileDBConstant.GLOBAL_DB_NAME, e.getMessage());
        }
    }

    private void setUp() throws MalformedObjectNameException, InstanceAlreadyExistsException,
            MBeanRegistrationException, NotCompliantMBeanException, TTransportException, IOException {
    	try {
			initDBDao();
		} catch (ClassNotFoundException | SQLException | DBDaoInitException e) {
<<<<<<< HEAD
			LOGGER.error("Fail to start TsFileDB! because: {}", e.getMessage());
=======
			LOGGER.error("Fail to start {}!",TsFileDBConstant.GLOBAL_DB_NAME);
>>>>>>> 1b4787cd
			return;
		}

        initFileNodeManager();

        systemDataRecovery();

        maybeInitJmx();
        registJDBCServer();
        registMonitor();
        startCloseAndMergeServer();
    }

    private void maybeInitJmx() {
        if (System.getProperty(TsFileDBConstant.REMOTE_JMX_PORT_NAME) != null) {
            LOGGER.warn("JMX settings in tsfile-env.sh have been bypassed as the JMX connector server is "
                    + "already initialized. Please refer to tsfile-env.sh for JMX configuration info");
            return;
        }
        System.setProperty(TsFileDBConstant.SERVER_RMI_ID, "true");
        boolean localOnly = false;
        String jmxPort = System.getProperty(TsFileDBConstant.TSFILEDB_REMOTE_JMX_PORT_NAME);

        if (jmxPort == null) {
            localOnly = true;
            jmxPort = System.getProperty(TsFileDBConstant.TSFILEDB_LOCAL_JMX_PORT_NAME);
        }

        if (jmxPort == null)
            return;

        try {
            jmxServer = JMXServerUtils.createJMXServer(Integer.parseInt(jmxPort), localOnly);
            if (jmxServer == null)
                return;
        } catch (IOException e) {
            e.printStackTrace();
        }
    }

    private void registJDBCServer() throws TTransportException, MalformedObjectNameException, InstanceAlreadyExistsException, MBeanRegistrationException, NotCompliantMBeanException {
        jdbcMBean = new JDBCServer();
        jdbcMBean.startServer();
        ObjectName mBeanName = new ObjectName("cn.edu.thu.tsfiledb.service", "type", "JDBCServer");
        mbs.registerMBean(jdbcMBean, mBeanName);
    }
    
	private void registMonitor() throws MalformedObjectNameException, InstanceAlreadyExistsException, MBeanRegistrationException, NotCompliantMBeanException {
		monitorMBean = new Monitor();
		ObjectName mBeanName = new ObjectName("cn.edu.thu.tsfiledb.service", "type", "Monitor");
		mbs.registerMBean(monitorMBean, mBeanName);
	}

    private void initDBDao() throws ClassNotFoundException, SQLException, DBDaoInitException {
        dBdao = new DBDao();
        dBdao.open();
    }

    private void initFileNodeManager() {
        FileNodeManager.getInstance().managerRecovery();
    }

    /**
     * Recover data using system log.
     *
     * @throws IOException
     */
    private void systemDataRecovery() throws IOException {
        LOGGER.info("{}: start checking write log...",TsFileDBConstant.GLOBAL_DB_NAME);
        QueryProcessor processor = new QueryProcessor(new OverflowQPExecutor());
        WriteLogManager writeLogManager = WriteLogManager.getInstance();
        writeLogManager.recovery();
        long cnt = 0L;
        PhysicalPlan plan;
        WriteLogManager.isRecovering = true;
        while ((plan = writeLogManager.getPhysicalPlan()) != null) {
            try {
                processor.getExecutor().processNonQuery(plan);
                cnt++;
            } catch (ProcessorException e) {
                e.printStackTrace();
                throw new IOException("Error in recovery from write log");
            }
        }
        WriteLogManager.isRecovering = false;
        LOGGER.info("{}: Done. Recover operation count {}",TsFileDBConstant.GLOBAL_DB_NAME, cnt);
    }

    /**
     * start the close and merge server
     */
    private void startCloseAndMergeServer() {
        // close and merge regularly
        CloseMergeServer.getInstance().startServer();
    }

    public void stop() throws FileNodeManagerException, IOException {
        if (dBdao != null) {
            dBdao.close();
        }

        FileNodeManager.getInstance().closeAll();

        if (jdbcMBean != null) {
            jdbcMBean.stopServer();
        }

        if (jmxServer != null) {
            jmxServer.stop();
        }
        CloseMergeServer.getInstance().closeServer();
    }

    public static void main(String[] args) {
        Daemon daemon = new Daemon();
        daemon.active();
    }

}
<|MERGE_RESOLUTION|>--- conflicted
+++ resolved
@@ -1,189 +1,185 @@
-package cn.edu.thu.tsfiledb.service;
-
-import java.io.IOException;
-import java.lang.management.ManagementFactory;
-import java.sql.SQLException;
-
-import javax.management.InstanceAlreadyExistsException;
-import javax.management.MBeanRegistrationException;
-import javax.management.MBeanServer;
-import javax.management.MalformedObjectNameException;
-import javax.management.NotCompliantMBeanException;
-import javax.management.ObjectName;
-import javax.management.remote.JMXConnectorServer;
-
-import cn.edu.thu.tsfile.common.exception.ProcessorException;
-import cn.edu.thu.tsfiledb.qp.QueryProcessor;
-import cn.edu.thu.tsfiledb.qp.executor.OverflowQPExecutor;
-import cn.edu.thu.tsfiledb.qp.physical.PhysicalPlan;
-import cn.edu.thu.tsfiledb.sys.writelog.WriteLogManager;
-import org.apache.thrift.transport.TTransportException;
-import org.slf4j.Logger;
-import org.slf4j.LoggerFactory;
-
-import cn.edu.thu.tsfiledb.auth.dao.DBDao;
-import cn.edu.thu.tsfiledb.auth.dao.DBDaoInitException;
-import cn.edu.thu.tsfiledb.conf.TsFileDBConstant;
-import cn.edu.thu.tsfiledb.engine.exception.FileNodeManagerException;
-import cn.edu.thu.tsfiledb.engine.filenode.FileNodeManager;
-import cn.edu.thu.tsfiledb.exception.StartupException;
-
-public class Daemon {
-
-    private static final Logger LOGGER = LoggerFactory.getLogger(Daemon.class);
-    static final Daemon instance = new Daemon();
-    private JMXConnectorServer jmxServer;
-    private MBeanServer mbs;
-    private DBDao dBdao;
-    private JDBCServerMBean jdbcMBean;
-    private MonitorMBean monitorMBean;
-
-    public Daemon() {
-        mbs = ManagementFactory.getPlatformMBeanServer();
-    }
-
-    public void active() {
-        StartupChecks checks = new StartupChecks().withDefaultTest();
-        try {
-            checks.verify();
-        } catch (StartupException e) {
-            LOGGER.error("{}: failed to start because of some check fail. {}",TsFileDBConstant.GLOBAL_DB_NAME, e.getMessage());
-            return;
-        }
-        try {
-            setUp();
-        } catch (MalformedObjectNameException | InstanceAlreadyExistsException | MBeanRegistrationException
-                | NotCompliantMBeanException | TTransportException | IOException e) {
-            LOGGER.error("{}: failed to start because: {}",TsFileDBConstant.GLOBAL_DB_NAME, e.getMessage());
-        }
-    }
-
-    private void setUp() throws MalformedObjectNameException, InstanceAlreadyExistsException,
-            MBeanRegistrationException, NotCompliantMBeanException, TTransportException, IOException {
-    	try {
-			initDBDao();
-		} catch (ClassNotFoundException | SQLException | DBDaoInitException e) {
-<<<<<<< HEAD
-			LOGGER.error("Fail to start TsFileDB! because: {}", e.getMessage());
-=======
-			LOGGER.error("Fail to start {}!",TsFileDBConstant.GLOBAL_DB_NAME);
->>>>>>> 1b4787cd
-			return;
-		}
-
-        initFileNodeManager();
-
-        systemDataRecovery();
-
-        maybeInitJmx();
-        registJDBCServer();
-        registMonitor();
-        startCloseAndMergeServer();
-    }
-
-    private void maybeInitJmx() {
-        if (System.getProperty(TsFileDBConstant.REMOTE_JMX_PORT_NAME) != null) {
-            LOGGER.warn("JMX settings in tsfile-env.sh have been bypassed as the JMX connector server is "
-                    + "already initialized. Please refer to tsfile-env.sh for JMX configuration info");
-            return;
-        }
-        System.setProperty(TsFileDBConstant.SERVER_RMI_ID, "true");
-        boolean localOnly = false;
-        String jmxPort = System.getProperty(TsFileDBConstant.TSFILEDB_REMOTE_JMX_PORT_NAME);
-
-        if (jmxPort == null) {
-            localOnly = true;
-            jmxPort = System.getProperty(TsFileDBConstant.TSFILEDB_LOCAL_JMX_PORT_NAME);
-        }
-
-        if (jmxPort == null)
-            return;
-
-        try {
-            jmxServer = JMXServerUtils.createJMXServer(Integer.parseInt(jmxPort), localOnly);
-            if (jmxServer == null)
-                return;
-        } catch (IOException e) {
-            e.printStackTrace();
-        }
-    }
-
-    private void registJDBCServer() throws TTransportException, MalformedObjectNameException, InstanceAlreadyExistsException, MBeanRegistrationException, NotCompliantMBeanException {
-        jdbcMBean = new JDBCServer();
-        jdbcMBean.startServer();
-        ObjectName mBeanName = new ObjectName("cn.edu.thu.tsfiledb.service", "type", "JDBCServer");
-        mbs.registerMBean(jdbcMBean, mBeanName);
-    }
-    
-	private void registMonitor() throws MalformedObjectNameException, InstanceAlreadyExistsException, MBeanRegistrationException, NotCompliantMBeanException {
-		monitorMBean = new Monitor();
-		ObjectName mBeanName = new ObjectName("cn.edu.thu.tsfiledb.service", "type", "Monitor");
-		mbs.registerMBean(monitorMBean, mBeanName);
-	}
-
-    private void initDBDao() throws ClassNotFoundException, SQLException, DBDaoInitException {
-        dBdao = new DBDao();
-        dBdao.open();
-    }
-
-    private void initFileNodeManager() {
-        FileNodeManager.getInstance().managerRecovery();
-    }
-
-    /**
-     * Recover data using system log.
-     *
-     * @throws IOException
-     */
-    private void systemDataRecovery() throws IOException {
-        LOGGER.info("{}: start checking write log...",TsFileDBConstant.GLOBAL_DB_NAME);
-        QueryProcessor processor = new QueryProcessor(new OverflowQPExecutor());
-        WriteLogManager writeLogManager = WriteLogManager.getInstance();
-        writeLogManager.recovery();
-        long cnt = 0L;
-        PhysicalPlan plan;
-        WriteLogManager.isRecovering = true;
-        while ((plan = writeLogManager.getPhysicalPlan()) != null) {
-            try {
-                processor.getExecutor().processNonQuery(plan);
-                cnt++;
-            } catch (ProcessorException e) {
-                e.printStackTrace();
-                throw new IOException("Error in recovery from write log");
-            }
-        }
-        WriteLogManager.isRecovering = false;
-        LOGGER.info("{}: Done. Recover operation count {}",TsFileDBConstant.GLOBAL_DB_NAME, cnt);
-    }
-
-    /**
-     * start the close and merge server
-     */
-    private void startCloseAndMergeServer() {
-        // close and merge regularly
-        CloseMergeServer.getInstance().startServer();
-    }
-
-    public void stop() throws FileNodeManagerException, IOException {
-        if (dBdao != null) {
-            dBdao.close();
-        }
-
-        FileNodeManager.getInstance().closeAll();
-
-        if (jdbcMBean != null) {
-            jdbcMBean.stopServer();
-        }
-
-        if (jmxServer != null) {
-            jmxServer.stop();
-        }
-        CloseMergeServer.getInstance().closeServer();
-    }
-
-    public static void main(String[] args) {
-        Daemon daemon = new Daemon();
-        daemon.active();
-    }
-
-}
+package cn.edu.thu.tsfiledb.service;
+
+import java.io.IOException;
+import java.lang.management.ManagementFactory;
+import java.sql.SQLException;
+
+import javax.management.InstanceAlreadyExistsException;
+import javax.management.MBeanRegistrationException;
+import javax.management.MBeanServer;
+import javax.management.MalformedObjectNameException;
+import javax.management.NotCompliantMBeanException;
+import javax.management.ObjectName;
+import javax.management.remote.JMXConnectorServer;
+
+import cn.edu.thu.tsfile.common.exception.ProcessorException;
+import cn.edu.thu.tsfiledb.qp.QueryProcessor;
+import cn.edu.thu.tsfiledb.qp.executor.OverflowQPExecutor;
+import cn.edu.thu.tsfiledb.qp.physical.PhysicalPlan;
+import cn.edu.thu.tsfiledb.sys.writelog.WriteLogManager;
+import org.apache.thrift.transport.TTransportException;
+import org.slf4j.Logger;
+import org.slf4j.LoggerFactory;
+
+import cn.edu.thu.tsfiledb.auth.dao.DBDao;
+import cn.edu.thu.tsfiledb.auth.dao.DBDaoInitException;
+import cn.edu.thu.tsfiledb.conf.TsFileDBConstant;
+import cn.edu.thu.tsfiledb.engine.exception.FileNodeManagerException;
+import cn.edu.thu.tsfiledb.engine.filenode.FileNodeManager;
+import cn.edu.thu.tsfiledb.exception.StartupException;
+
+public class Daemon {
+
+    private static final Logger LOGGER = LoggerFactory.getLogger(Daemon.class);
+    static final Daemon instance = new Daemon();
+    private JMXConnectorServer jmxServer;
+    private MBeanServer mbs;
+    private DBDao dBdao;
+    private JDBCServerMBean jdbcMBean;
+    private MonitorMBean monitorMBean;
+
+    public Daemon() {
+        mbs = ManagementFactory.getPlatformMBeanServer();
+    }
+
+    public void active() {
+        StartupChecks checks = new StartupChecks().withDefaultTest();
+        try {
+            checks.verify();
+        } catch (StartupException e) {
+            LOGGER.error("{}: failed to start because of some check fail. {}",TsFileDBConstant.GLOBAL_DB_NAME, e.getMessage());
+            return;
+        }
+        try {
+            setUp();
+        } catch (MalformedObjectNameException | InstanceAlreadyExistsException | MBeanRegistrationException
+                | NotCompliantMBeanException | TTransportException | IOException e) {
+            LOGGER.error("{}: failed to start because: {}",TsFileDBConstant.GLOBAL_DB_NAME, e.getMessage());
+        }
+    }
+
+    private void setUp() throws MalformedObjectNameException, InstanceAlreadyExistsException,
+            MBeanRegistrationException, NotCompliantMBeanException, TTransportException, IOException {
+    	try {
+			initDBDao();
+		} catch (ClassNotFoundException | SQLException | DBDaoInitException e) {
+			LOGGER.error("Fail to start {}!",TsFileDBConstant.GLOBAL_DB_NAME);
+			return;
+		}
+
+        initFileNodeManager();
+
+        systemDataRecovery();
+
+        maybeInitJmx();
+        registJDBCServer();
+        registMonitor();
+        startCloseAndMergeServer();
+    }
+
+    private void maybeInitJmx() {
+        if (System.getProperty(TsFileDBConstant.REMOTE_JMX_PORT_NAME) != null) {
+            LOGGER.warn("JMX settings in tsfile-env.sh have been bypassed as the JMX connector server is "
+                    + "already initialized. Please refer to tsfile-env.sh for JMX configuration info");
+            return;
+        }
+        System.setProperty(TsFileDBConstant.SERVER_RMI_ID, "true");
+        boolean localOnly = false;
+        String jmxPort = System.getProperty(TsFileDBConstant.TSFILEDB_REMOTE_JMX_PORT_NAME);
+
+        if (jmxPort == null) {
+            localOnly = true;
+            jmxPort = System.getProperty(TsFileDBConstant.TSFILEDB_LOCAL_JMX_PORT_NAME);
+        }
+
+        if (jmxPort == null)
+            return;
+
+        try {
+            jmxServer = JMXServerUtils.createJMXServer(Integer.parseInt(jmxPort), localOnly);
+            if (jmxServer == null)
+                return;
+        } catch (IOException e) {
+            e.printStackTrace();
+        }
+    }
+
+    private void registJDBCServer() throws TTransportException, MalformedObjectNameException, InstanceAlreadyExistsException, MBeanRegistrationException, NotCompliantMBeanException {
+        jdbcMBean = new JDBCServer();
+        jdbcMBean.startServer();
+        ObjectName mBeanName = new ObjectName("cn.edu.thu.tsfiledb.service", "type", "JDBCServer");
+        mbs.registerMBean(jdbcMBean, mBeanName);
+    }
+    
+	private void registMonitor() throws MalformedObjectNameException, InstanceAlreadyExistsException, MBeanRegistrationException, NotCompliantMBeanException {
+		monitorMBean = new Monitor();
+		ObjectName mBeanName = new ObjectName("cn.edu.thu.tsfiledb.service", "type", "Monitor");
+		mbs.registerMBean(monitorMBean, mBeanName);
+	}
+
+    private void initDBDao() throws ClassNotFoundException, SQLException, DBDaoInitException {
+        dBdao = new DBDao();
+        dBdao.open();
+    }
+
+    private void initFileNodeManager() {
+        FileNodeManager.getInstance().managerRecovery();
+    }
+
+    /**
+     * Recover data using system log.
+     *
+     * @throws IOException
+     */
+    private void systemDataRecovery() throws IOException {
+        LOGGER.info("{}: start checking write log...",TsFileDBConstant.GLOBAL_DB_NAME);
+        QueryProcessor processor = new QueryProcessor(new OverflowQPExecutor());
+        WriteLogManager writeLogManager = WriteLogManager.getInstance();
+        writeLogManager.recovery();
+        long cnt = 0L;
+        PhysicalPlan plan;
+        WriteLogManager.isRecovering = true;
+        while ((plan = writeLogManager.getPhysicalPlan()) != null) {
+            try {
+                processor.getExecutor().processNonQuery(plan);
+                cnt++;
+            } catch (ProcessorException e) {
+                e.printStackTrace();
+                throw new IOException("Error in recovery from write log");
+            }
+        }
+        WriteLogManager.isRecovering = false;
+        LOGGER.info("{}: Done. Recover operation count {}",TsFileDBConstant.GLOBAL_DB_NAME, cnt);
+    }
+
+    /**
+     * start the close and merge server
+     */
+    private void startCloseAndMergeServer() {
+        // close and merge regularly
+        CloseMergeServer.getInstance().startServer();
+    }
+
+    public void stop() throws FileNodeManagerException, IOException {
+        if (dBdao != null) {
+            dBdao.close();
+        }
+
+        FileNodeManager.getInstance().closeAll();
+
+        if (jdbcMBean != null) {
+            jdbcMBean.stopServer();
+        }
+
+        if (jmxServer != null) {
+            jmxServer.stop();
+        }
+        CloseMergeServer.getInstance().closeServer();
+    }
+
+    public static void main(String[] args) {
+        Daemon daemon = new Daemon();
+        daemon.active();
+    }
+
+}