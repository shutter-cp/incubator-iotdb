package cn.edu.tsinghua.iotdb.read.reader;

import cn.edu.tsinghua.iotdb.engine.filenode.IntervalFileNode;
import cn.edu.tsinghua.iotdb.engine.querycontext.GlobalSortedSeriesDataSource;
import cn.edu.tsinghua.iotdb.engine.querycontext.UnsealedTsFile;
import cn.edu.tsinghua.iotdb.queryV2.engine.reader.PriorityMergeSortTimeValuePairReader;
import cn.edu.tsinghua.iotdb.queryV2.engine.reader.PriorityTimeValuePairReader;
import cn.edu.tsinghua.iotdb.queryV2.engine.reader.series.RawSeriesChunkReaderByTimestamp;
import cn.edu.tsinghua.tsfile.common.utils.ITsRandomAccessFileReader;
import cn.edu.tsinghua.tsfile.timeseries.read.TsRandomAccessLocalFileReader;
import cn.edu.tsinghua.tsfile.timeseries.readV2.common.EncodedSeriesChunkDescriptor;
import cn.edu.tsinghua.tsfile.timeseries.readV2.controller.SeriesChunkLoader;
import cn.edu.tsinghua.tsfile.timeseries.readV2.datatype.TimeValuePair;
import cn.edu.tsinghua.tsfile.timeseries.readV2.datatype.TsPrimitiveType;
<<<<<<< HEAD
import cn.edu.tsinghua.tsfile.timeseries.readV2.reader.SeriesReader;
=======
>>>>>>> c546f0f9
import cn.edu.tsinghua.tsfile.timeseries.readV2.reader.SeriesReaderByTimeStamp;
import cn.edu.tsinghua.tsfile.timeseries.readV2.reader.impl.SeriesReaderFromSingleFileByTimestampImpl;

import java.io.FileNotFoundException;
import java.io.IOException;
import java.util.ArrayList;
import java.util.List;

<<<<<<< HEAD
public class TsFilesReaderWithTimeStamp extends TsFilesReader implements SeriesReaderByTimeStamp{
=======
public class TsFilesReaderWithTimeStamp extends TsFilesReader implements SeriesReaderByTimeStamp {
>>>>>>> c546f0f9

    private long currentTimestamp;
    private boolean hasSeriesReaderByTimestampInitialized;
    private int nextSeriesReaderByTimestampIndex;
    private SeriesReaderByTimeStamp currentSeriesByTimestampReader;

    public TsFilesReaderWithTimeStamp(GlobalSortedSeriesDataSource sortedSeriesDataSource)
            throws IOException {
        super(sortedSeriesDataSource);

        //data in sealedTsFiles and unSealedTsFile
        if(sortedSeriesDataSource.getSealedTsFiles() != null){
<<<<<<< HEAD
            seriesReaders.add(new TsFilesReaderWithTimeStamp.SealedTsFileWithTimeStampReader(sortedSeriesDataSource.getSealedTsFiles()));
        }
        if(sortedSeriesDataSource.getUnsealedTsFile() != null){
            seriesReaders.add(new TsFilesReaderWithTimeStamp.UnSealedTsFileWithTimeStampReader(sortedSeriesDataSource.getUnsealedTsFile()));
        }
=======
            TsFilesReaderWithTimeStamp.SealedTsFileWithTimeStampReader sealedTsFileWithTimeStampReader = new TsFilesReaderWithTimeStamp.SealedTsFileWithTimeStampReader(sortedSeriesDataSource.getSealedTsFiles());
            timeValuePairReaders.add(new PriorityTimeValuePairReader(sealedTsFileWithTimeStampReader, new PriorityTimeValuePairReader.Priority(priorityValue++)));
        }
        if(sortedSeriesDataSource.getUnsealedTsFile() != null){
            TsFilesReaderWithTimeStamp.UnSealedTsFileWithTimeStampReader unSealedTsFileWithTimeStampReader = new TsFilesReaderWithTimeStamp.UnSealedTsFileWithTimeStampReader(sortedSeriesDataSource.getUnsealedTsFile());
            timeValuePairReaders.add(new PriorityTimeValuePairReader(unSealedTsFileWithTimeStampReader, new PriorityTimeValuePairReader.Priority(priorityValue++)));
        }


>>>>>>> c546f0f9

        //data in memTable
        if(sortedSeriesDataSource.hasRawSeriesChunk()) {
            seriesReaders.add(new RawSeriesChunkReaderByTimestamp(sortedSeriesDataSource.getRawSeriesChunk()));
        }

        hasSeriesReaderByTimestampInitialized = false;
        nextSeriesReaderByTimestampIndex = 0;
    }

    /**
     * @param timestamp
     * @return If there is no TimeValuePair whose timestamp equals to given timestamp, then return null.
     * @throws IOException
     */
    @Override
    public TsPrimitiveType getValueInTimestamp(long timestamp) throws IOException {
        setCurrentTimestamp(timestamp);
        TsPrimitiveType value = null;
        if(hasSeriesReaderByTimestampInitialized){
            value = currentSeriesByTimestampReader.getValueInTimestamp(timestamp);
            if(value != null){
                return value;
            }
            else {
                hasSeriesReaderByTimestampInitialized = false;
            }
        }
        while (nextSeriesReaderByTimestampIndex < seriesReaders.size()){
            if(!hasSeriesReaderByTimestampInitialized){
                currentSeriesByTimestampReader = (SeriesReaderByTimeStamp) seriesReaders.get(nextSeriesReaderByTimestampIndex++);
            }
            value = currentSeriesByTimestampReader.getValueInTimestamp(timestamp);
            if(value != null){
                return value;
            }
            else {
                hasSeriesReaderByTimestampInitialized = false;
            }
        }
        return value;
    }

    @Override
    public void setCurrentTimestamp(long currentTimestamp) {
        this.currentTimestamp = currentTimestamp;
    }

    private class SealedTsFileWithTimeStampReader extends TsFilesReader.SealedTsFileReader implements SeriesReaderByTimeStamp {

        private boolean hasCacheLastTimeValuePair;
        private TimeValuePair cachedTimeValuePair;

        private SealedTsFileWithTimeStampReader(List<IntervalFileNode> sealedTsFiles){
            super(sealedTsFiles);
            hasCacheLastTimeValuePair = false;
        }

        @Override
        public boolean hasNext() throws IOException {
            //hasCached
            if(hasCacheLastTimeValuePair && cachedTimeValuePair.getTimestamp() == currentTimestamp){
                return true;
            }
            //singleTsFileReader has initialized
            if (singleTsFileReaderInitialized) {
                TsPrimitiveType value = ((SeriesReaderFromSingleFileByTimestampImpl)singleTsFileReader).getValueInTimestamp(currentTimestamp);
                if(value != null){
                    hasCacheLastTimeValuePair = true;
                    cachedTimeValuePair = new TimeValuePair(currentTimestamp,value);
                    return true;
                }
                else {
                    singleTsFileReaderInitialized = false;
                }
            }
<<<<<<< HEAD

            while ((usedIntervalFileIndex + 1) < sealedTsFiles.size()) {
=======
            while ((usedIntervalFileIndex + 1)< sealedTsFiles.size()) {
>>>>>>> c546f0f9
                if (!singleTsFileReaderInitialized) {
                    IntervalFileNode fileNode = sealedTsFiles.get(++usedIntervalFileIndex);
                    //minTimestamp<=currentTimestamp<=maxTimestamp
                    if (singleTsFileSatisfied(fileNode)) {
                        initSingleTsFileReader(fileNode);
                        singleTsFileReaderInitialized = true;
                    }
                    else {
                        long minTimestamp = fileNode.getStartTime(path.getDeltaObjectToString());
                        long maxTimestamp = fileNode.getEndTime(path.getDeltaObjectToString());
                        if (maxTimestamp < currentTimestamp) {
                            continue;
                        }
                        else if (minTimestamp > currentTimestamp) {
                            return false;
                        }
                    }
                }
                //singleTsFileReader has already initialized
                TsPrimitiveType value = ((SeriesReaderFromSingleFileByTimestampImpl)singleTsFileReader).getValueInTimestamp(currentTimestamp);
                if(value != null){
                    hasCacheLastTimeValuePair = true;
                    cachedTimeValuePair = new TimeValuePair(currentTimestamp,value);
                    return true;
                }
                else {
                    singleTsFileReaderInitialized = false;
                }
            }
            return false;
        }

        @Override
        public TimeValuePair next() throws IOException {
            if(hasNext()){
                hasCacheLastTimeValuePair = false;
                return cachedTimeValuePair;
            }
            else {
                return null;
            }
        }

        protected boolean singleTsFileSatisfied(IntervalFileNode fileNode){

            if(fileNode.getStartTime(path.getDeltaObjectToString()) == -1){
                return false;
            }
            long minTime = fileNode.getStartTime(path.getDeltaObjectToString());
            long maxTime = fileNode.getEndTime(path.getDeltaObjectToString());
            return currentTimestamp >= minTime && currentTimestamp <= maxTime;
        }

        protected void initSingleTsFileReader(IntervalFileNode fileNode)throws IOException {
            ITsRandomAccessFileReader randomAccessFileReader = new TsRandomAccessLocalFileReader(fileNode.getFilePath());
            singleTsFileReader = new SeriesReaderFromSingleFileByTimestampImpl(randomAccessFileReader, path);
        }

        @Override
        public TsPrimitiveType getValueInTimestamp(long timestamp) throws IOException {
            currentTimestamp = timestamp;
            if(hasNext()){
                return next().getValue();
            }
            return null;
        }
    }

    protected class UnSealedTsFileWithTimeStampReader extends TsFilesReader.UnSealedTsFileReader implements SeriesReaderByTimeStamp{
        private boolean hasCacheLastTimeValuePair;
        private TimeValuePair cachedTimeValuePair;

        public UnSealedTsFileWithTimeStampReader(UnsealedTsFile unsealedTsFile) throws FileNotFoundException {
            super(unsealedTsFile);
            hasCacheLastTimeValuePair = false;
        }

        @Override
        public boolean hasNext() throws IOException {
            //hasCached
            if(hasCacheLastTimeValuePair && cachedTimeValuePair.getTimestamp() == currentTimestamp){
                return true;
            }

            TsPrimitiveType value = ((SeriesReaderFromSingleFileByTimestampImpl)singleTsFileReader).getValueInTimestamp(currentTimestamp);
            if(value != null){
                hasCacheLastTimeValuePair = true;
                cachedTimeValuePair = new TimeValuePair(currentTimestamp,value);
                return true;
            }
            return false;
        }
        @Override
        public TimeValuePair next() throws IOException {
            if(hasNext()){
                hasCacheLastTimeValuePair = false;
                return cachedTimeValuePair;
            }
            return null;
        }
        protected void initSingleTsFileReader(ITsRandomAccessFileReader randomAccessFileReader,
                                              SeriesChunkLoader seriesChunkLoader, List<EncodedSeriesChunkDescriptor> encodedSeriesChunkDescriptorList){
            singleTsFileReader = new SeriesReaderFromSingleFileByTimestampImpl(randomAccessFileReader, seriesChunkLoader, encodedSeriesChunkDescriptorList);
        }

        @Override
        public TsPrimitiveType getValueInTimestamp(long timestamp) throws IOException {
            if(hasNext()){
                return next().getValue();
            }
            return null;
        }
    }

}<|MERGE_RESOLUTION|>--- conflicted
+++ resolved
@@ -3,8 +3,6 @@
 import cn.edu.tsinghua.iotdb.engine.filenode.IntervalFileNode;
 import cn.edu.tsinghua.iotdb.engine.querycontext.GlobalSortedSeriesDataSource;
 import cn.edu.tsinghua.iotdb.engine.querycontext.UnsealedTsFile;
-import cn.edu.tsinghua.iotdb.queryV2.engine.reader.PriorityMergeSortTimeValuePairReader;
-import cn.edu.tsinghua.iotdb.queryV2.engine.reader.PriorityTimeValuePairReader;
 import cn.edu.tsinghua.iotdb.queryV2.engine.reader.series.RawSeriesChunkReaderByTimestamp;
 import cn.edu.tsinghua.tsfile.common.utils.ITsRandomAccessFileReader;
 import cn.edu.tsinghua.tsfile.timeseries.read.TsRandomAccessLocalFileReader;
@@ -12,23 +10,14 @@
 import cn.edu.tsinghua.tsfile.timeseries.readV2.controller.SeriesChunkLoader;
 import cn.edu.tsinghua.tsfile.timeseries.readV2.datatype.TimeValuePair;
 import cn.edu.tsinghua.tsfile.timeseries.readV2.datatype.TsPrimitiveType;
-<<<<<<< HEAD
-import cn.edu.tsinghua.tsfile.timeseries.readV2.reader.SeriesReader;
-=======
->>>>>>> c546f0f9
 import cn.edu.tsinghua.tsfile.timeseries.readV2.reader.SeriesReaderByTimeStamp;
 import cn.edu.tsinghua.tsfile.timeseries.readV2.reader.impl.SeriesReaderFromSingleFileByTimestampImpl;
 
 import java.io.FileNotFoundException;
 import java.io.IOException;
-import java.util.ArrayList;
 import java.util.List;
 
-<<<<<<< HEAD
 public class TsFilesReaderWithTimeStamp extends TsFilesReader implements SeriesReaderByTimeStamp{
-=======
-public class TsFilesReaderWithTimeStamp extends TsFilesReader implements SeriesReaderByTimeStamp {
->>>>>>> c546f0f9
 
     private long currentTimestamp;
     private boolean hasSeriesReaderByTimestampInitialized;
@@ -41,24 +30,11 @@
 
         //data in sealedTsFiles and unSealedTsFile
         if(sortedSeriesDataSource.getSealedTsFiles() != null){
-<<<<<<< HEAD
             seriesReaders.add(new TsFilesReaderWithTimeStamp.SealedTsFileWithTimeStampReader(sortedSeriesDataSource.getSealedTsFiles()));
         }
         if(sortedSeriesDataSource.getUnsealedTsFile() != null){
             seriesReaders.add(new TsFilesReaderWithTimeStamp.UnSealedTsFileWithTimeStampReader(sortedSeriesDataSource.getUnsealedTsFile()));
         }
-=======
-            TsFilesReaderWithTimeStamp.SealedTsFileWithTimeStampReader sealedTsFileWithTimeStampReader = new TsFilesReaderWithTimeStamp.SealedTsFileWithTimeStampReader(sortedSeriesDataSource.getSealedTsFiles());
-            timeValuePairReaders.add(new PriorityTimeValuePairReader(sealedTsFileWithTimeStampReader, new PriorityTimeValuePairReader.Priority(priorityValue++)));
-        }
-        if(sortedSeriesDataSource.getUnsealedTsFile() != null){
-            TsFilesReaderWithTimeStamp.UnSealedTsFileWithTimeStampReader unSealedTsFileWithTimeStampReader = new TsFilesReaderWithTimeStamp.UnSealedTsFileWithTimeStampReader(sortedSeriesDataSource.getUnsealedTsFile());
-            timeValuePairReaders.add(new PriorityTimeValuePairReader(unSealedTsFileWithTimeStampReader, new PriorityTimeValuePairReader.Priority(priorityValue++)));
-        }
-
-
->>>>>>> c546f0f9
-
         //data in memTable
         if(sortedSeriesDataSource.hasRawSeriesChunk()) {
             seriesReaders.add(new RawSeriesChunkReaderByTimestamp(sortedSeriesDataSource.getRawSeriesChunk()));
@@ -89,6 +65,7 @@
         while (nextSeriesReaderByTimestampIndex < seriesReaders.size()){
             if(!hasSeriesReaderByTimestampInitialized){
                 currentSeriesByTimestampReader = (SeriesReaderByTimeStamp) seriesReaders.get(nextSeriesReaderByTimestampIndex++);
+                hasSeriesReaderByTimestampInitialized = true;
             }
             value = currentSeriesByTimestampReader.getValueInTimestamp(timestamp);
             if(value != null){
@@ -101,7 +78,7 @@
         return value;
     }
 
-    @Override
+
     public void setCurrentTimestamp(long currentTimestamp) {
         this.currentTimestamp = currentTimestamp;
     }
@@ -134,12 +111,8 @@
                     singleTsFileReaderInitialized = false;
                 }
             }
-<<<<<<< HEAD
 
             while ((usedIntervalFileIndex + 1) < sealedTsFiles.size()) {
-=======
-            while ((usedIntervalFileIndex + 1)< sealedTsFiles.size()) {
->>>>>>> c546f0f9
                 if (!singleTsFileReaderInitialized) {
                     IntervalFileNode fileNode = sealedTsFiles.get(++usedIntervalFileIndex);
                     //minTimestamp<=currentTimestamp<=maxTimestamp
